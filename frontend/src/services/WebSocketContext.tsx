--- conflicted
+++ resolved
@@ -27,12 +27,7 @@
         player2: { id: 'player2', y: 0, score: 0 },
       },
       ball: { x: 0, y: 0, dx: 0, dy: 0 },
-<<<<<<< HEAD
     }
-=======
-      timeStamp: Date.now(),
-    },
->>>>>>> a99a39a2
   });
 
   const wsManager = useMemo(() => {
