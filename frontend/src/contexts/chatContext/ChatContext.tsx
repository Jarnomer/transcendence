import React, { createContext, useContext, useEffect, useRef, useState } from 'react';

import { toast } from 'react-hot-toast';

<<<<<<< HEAD
import { useWebSocketContext } from '@/contexts/WebSocketContext';
import { useDuel } from '@/hooks/useDuel';
import {
  addMember,
  createChatRoom,
  getChat,
  getDm,
  getMyRooms,
  getPublicChat,
} from '@/services/chatService';

import { FriendListType } from '../../../../shared/types';
import { ChatMessageType, ChatRoomType } from '../../../../shared/types/chatTypes';
import { MessageNotification } from '../../components/chat/MessageNotification';
import { useUser } from '../user/UserContext';
=======
import { useUser, useWebSocketContext } from '@contexts';

import { MessageNotification } from '@components/chat';

import { addMember, createChatRoom, getChat, getDm, getMyRooms, getPublicChat } from '@services';

import { ChatMessageType, ChatRoomType, FriendListType } from '@shared/types';
>>>>>>> dd5b4335

const ChatContext = createContext<any>(null);

interface ChatMessagePayload {
  room_id?: string;
  sender_id: string;
  avatar_url?: string;
  display_name: string;
  message: string;
}

export const ChatProvider: React.FC<{ children: React.ReactNode }> = ({ children }) => {
  const { chatSocket, sendMessage } = useWebSocketContext();
  const { user } = useUser();

  const [friends, setFriends] = useState<FriendListType>([]);
  const [roomId, setRoomId] = useState<string | null>(null);
  const [messages, setMessages] = useState<Record<string, ChatMessageType[]>>({});
  const [rooms, setRooms] = useState<ChatRoomType[]>([]);
  const [myRooms, setMyRooms] = useState<ChatRoomType[]>([]);
  const [openChatWindows, setOpenChatWindows] = useState<Record<string, boolean>>({});
  // const playMessageSound = useSound('/sounds/effects/message.wav');

  const roomIdRef = useRef(roomId);


  useEffect(() => {
    console.log('ChatProvider mounted');
    return () => {
      console.log('ChatProvider unmounted');
    };
  }, []);

  useEffect(() => {
    if (user) {
      setFriends(user.friends);
    }
  }, [user]);

  useEffect(() => {
    roomIdRef.current = roomId;
  }, [roomId]);

  const fetchDmHistory = async (friendId: string) => {
    try {
      const data = (await getDm(friendId)) as any;
      console.log('Fetched DM history:', data);
      setMessages((prev) => ({
        ...prev,
        [friendId]: data,
      }));
      return data;
    } catch (error) {
      console.error('Failed to fetch DM history:', error);
    }
  };

  const fetchChatHistory = async (roomId: string) => {
    try {
      const data = (await getChat(roomId)) as any;
      console.log('Fetched chat history:', data);
      setMessages((prev) => ({
        ...prev,
        [roomId]: data,
      }));
      return data;
    } catch (error) {
      console.error('Failed to fetch chat history:', error);
    }
  };

  const handleNotificationClick = (senderId: string) => {
    setOpenChatWindows((prev) => ({ ...prev, [senderId]: true }));
    // openModal('chatModal', {
    //   user,
    //   friends,
    //   selectedFriendId: senderId,
    //   onsend: sendChatMessage,
    //   messages,
    // });
  };

  const notifyMessage = (event: MessageEvent) => {
    console.log(event);
    const isCurrentRoom = roomIdRef.current && event.room_id === roomIdRef.current;
    if (isCurrentRoom || openChatWindows[event.sender_id] || openChatWindows[event.room_id]) return;
    const chatId = event.room_id ? event.room_id : event.sender_id;
    const isGroupChat = event.room_id ? true : false;
    const foundRoom = rooms.find((room) => room.chat_room_id === event.room_id);
    const groupChatName = isGroupChat && foundRoom ? foundRoom.name : null;

    console.log('rooms: ', rooms, 'myRooms: ', myRooms);
    console.log('event room id: ', event.room_id);
    console.log(isGroupChat, groupChatName);
    // playMessageSound();
    toast.custom((t) => (
      <MessageNotification>
        <div
          className="h-full w-full flex items-center glass-box"
          onClick={() => handleNotificationClick(chatId)}
        >
          <div className="h-full aspect-square p-2">
            <img
              className="object-contain h-full w-full border-1"
              src={event.avatar_url || './src/assets/images/default_avatar.png'}
            />
          </div>
          <div className="text-xs">
            {event.room_id &&
              rooms &&
              rooms.find((room) => room.chat_room_id === event.room_id) && (
                <span>{rooms.find((room) => room.chat_room_id === event.room_id).name}</span>
              )}
            <p className="text-xs">{event.display_name}</p>
            <p className="text-xs">{event.message}</p>
          </div>
        </div>
      </MessageNotification>
    ));
  };

  const handleChatMessage = (event: MessageEvent) => {
    console.log('handling chat message');
    if (event.room_id) {
      setMessages((prev) => ({
        ...prev,
        [event.room_id]: [...(prev[event.room_id] || []), event],
      }));
      if (!messages[event.room_id]) {
        fetchChatHistory(event.room_id);
      }
    }

    if (event.sender_id) {
      setMessages((prev) => ({
        ...prev,
        [event.sender_id]: [...(prev[event.sender_id] || []), event],
      }));

      // Lazy load DM history if not already fetched
      if (!messages[event.sender_id]) {
        fetchDmHistory(event.sender_id);
      }
    }

    notifyMessage(event);
  };

  useEffect(() => {
    chatSocket.addEventListener('message', handleChatMessage);
    return () => chatSocket.removeEventListener('message', handleChatMessage);
  }, []);

  useEffect(() => {
    if (!user) return;
    getPublicChat()
      .then(setRooms)
      .catch((err) => console.error('Failed to fetch public chat rooms:', err));
  }, [user]);

  useEffect(() => {
    const userId = localStorage.getItem('userID');
    if (!userId) return;
    getMyRooms()
      .then(setMyRooms)
      .catch((err) => console.error('Failed to fetch my chat rooms:', err));
  }, []);

  useEffect(() => {
    if (roomId && !messages[roomId]) {
      fetchChatHistory(roomId);
    }
  }, [roomId]);

  const sendChatMessage = (
    selectedFriend: string | null,
    roomId: string | null,
    newMessage: string
  ) => {
    const userId = localStorage.getItem('userID');
    if (!userId || !(selectedFriend || roomId) || newMessage.trim() === '') return;

    const messageData = {
      type: selectedFriend ? 'dm' : 'room',
      payload: {
        sender_id: userId,
        avatar_url: user?.avatar_url,
        display_name: user?.display_name,
        receiver_id: selectedFriend,
        room_id: roomId,
        message: newMessage,
      },
    };

    sendMessage('chat', messageData);
    console.log('sending message: ', messageData);
    const key = selectedFriend || roomId;
    setMessages((prev) => ({
      ...prev,
      [key!]: [...(prev[key!] || []), messageData.payload],
    }));
  };

  const joinRoom = (id: string) => {
    const sender_id = user?.user_id;
    if (!sender_id) return;
    setRoomId(id);
    sendMessage('chat', {
      type: 'join',
      payload: { room_id: id, sender_id },
    });
  };

  const createRoom = async (roomName: string, isPrivate: boolean, memberList: string[]) => {
    const data = await createChatRoom(roomName, isPrivate ? 'private' : 'public');
    if (data) {
      await addMember(data.chat_room_id, memberList);
      setRooms((prev) => [...prev, data]);
      setRoomId(data.chat_room_id);
    }
    return data.chat_room_id;
  };

  return (
    <ChatContext.Provider
      value={{
        user,
        friends,
        messages,
        roomId,
        rooms,
        myRooms,
        setRoomId,
        sendChatMessage,
        joinRoom,
        createRoom,
        openChatWindows,
        setOpenChatWindows,
        fetchDmHistory,
        fetchChatHistory,
      }}
    >
      {children}
    </ChatContext.Provider>
  );
};

export const useChatContext = () => useContext(ChatContext);<|MERGE_RESOLUTION|>--- conflicted
+++ resolved
@@ -2,23 +2,6 @@
 
 import { toast } from 'react-hot-toast';
 
-<<<<<<< HEAD
-import { useWebSocketContext } from '@/contexts/WebSocketContext';
-import { useDuel } from '@/hooks/useDuel';
-import {
-  addMember,
-  createChatRoom,
-  getChat,
-  getDm,
-  getMyRooms,
-  getPublicChat,
-} from '@/services/chatService';
-
-import { FriendListType } from '../../../../shared/types';
-import { ChatMessageType, ChatRoomType } from '../../../../shared/types/chatTypes';
-import { MessageNotification } from '../../components/chat/MessageNotification';
-import { useUser } from '../user/UserContext';
-=======
 import { useUser, useWebSocketContext } from '@contexts';
 
 import { MessageNotification } from '@components/chat';
@@ -26,7 +9,6 @@
 import { addMember, createChatRoom, getChat, getDm, getMyRooms, getPublicChat } from '@services';
 
 import { ChatMessageType, ChatRoomType, FriendListType } from '@shared/types';
->>>>>>> dd5b4335
 
 const ChatContext = createContext<any>(null);
 
