--- conflicted
+++ resolved
@@ -29,16 +29,7 @@
   checkAuth: () => Promise<void>;
   logout: () => Promise<void>;
   loading: boolean;
-<<<<<<< HEAD
-  myFriends: any[];
-  myFriendRequests: any[];
-  myBlockedUsers: any[];
-  myGames: any[];
-  myStats: any;
-
-=======
   friends: FriendListType;
->>>>>>> a55e1bc3
   // setToken: React.Dispatch<React.SetStateAction<string | null>>;
 }
 
@@ -59,15 +50,6 @@
 
 export const UserProvider: React.FC<{ children: React.ReactNode }> = ({ children }) => {
   const [user, setUser] = useState<UserDataResponseType | null>(null);
-<<<<<<< HEAD
-  const [myFriends, setMyFriends] = useState<UserDataResponseType[]>([]);
-  const [myFriendRequests, setMyFriendRequests] = useState<UserDataResponseType[]>([]);
-  const [myBlockedUsers, setMyBlockedUsers] = useState<UserDataResponseType[]>([]);
-  const [myGames, setMyGames] = useState<UserDataResponseType[]>([]);
-  const [myStats, setMyStats] = useState<UserDataResponseType[]>([]);
-
-=======
->>>>>>> a55e1bc3
   const [sentRequests, setSentRequests] = useState<FriendRequest[]>([]);
   const [friends, setFriends] = useState([]);
   const [loading, setLoading] = useState<boolean>(true);
@@ -91,12 +73,8 @@
     getUserData(userId)
       .then((data) => {
         setUser(data);
-<<<<<<< HEAD
-        console.log('Fetched user data:', data);
-=======
         setFriends(data.friends);
         // console.log('Fetched user data:', data);
->>>>>>> a55e1bc3
       })
       .catch((err) => {
         console.error('Failed to fetch user data', err);
@@ -112,50 +90,50 @@
       .catch((err) => console.error('Failed to fetch sent friend requests:', err));
   }, [userId]);
 
-  const fetchRequestsReceived = useCallback(() => {
-    if (!userId) return;
-    getReceivedFriendRequests()
-      .then((data) => {
-        setMyFriendRequests(data);
-      })
-      .catch((err) => console.error('Failed to fetch received friend requests:', err));
-  }, [userId]);
-
-  const fetchBlockedUsers = useCallback(() => {
-    if (!userId) return;
-    getBlockedUsers()
-      .then((data) => {
-        setMyBlockedUsers(data);
-      })
-      .catch((err) => console.error('Failed to fetch blocked users:', err));
-  }, [userId]);
-
-  const fetchFriends = useCallback(() => {
-    if (!userId) return;
-    getMyfriends()
-      .then((data) => {
-        setMyFriends(data);
-      })
-      .catch((err) => console.error('Failed to fetch friends:', err));
-  }, [userId]);
-
-  const fetchMyGames = useCallback(() => {
-    if (!userId) return;
-    getMyGames()
-      .then((data) => {
-        setMyGames(data);
-      })
-      .catch((err) => console.error('Failed to fetch my games:', err));
-  }, [userId]);
-
-  const fetchMyStats = useCallback(() => {
-    if (!userId) return;
-    getMyStats()
-      .then((data) => {
-        setMyStats(data);
-      })
-      .catch((err) => console.error('Failed to fetch my stats:', err));
-  }, [userId]);
+  // const fetchRequestsReceived = useCallback(() => {
+  //   if (!userId) return;
+  //   getReceivedFriendRequests()
+  //     .then((data) => {
+  //       setMyFriendRequests(data);
+  //     })
+  //     .catch((err) => console.error('Failed to fetch received friend requests:', err));
+  // }, [userId]);
+
+  // const fetchBlockedUsers = useCallback(() => {
+  //   if (!userId) return;
+  //   getBlockedUsers()
+  //     .then((data) => {
+  //       setMyBlockedUsers(data);
+  //     })
+  //     .catch((err) => console.error('Failed to fetch blocked users:', err));
+  // }, [userId]);
+
+  // const fetchFriends = useCallback(() => {
+  //   if (!userId) return;
+  //   getMyfriends()
+  //     .then((data) => {
+  //       setMyFriends(data);
+  //     })
+  //     .catch((err) => console.error('Failed to fetch friends:', err));
+  // }, [userId]);
+
+  // const fetchMyGames = useCallback(() => {
+  //   if (!userId) return;
+  //   getMyGames()
+  //     .then((data) => {
+  //       setMyGames(data);
+  //     })
+  //     .catch((err) => console.error('Failed to fetch my games:', err));
+  // }, [userId]);
+
+  // const fetchMyStats = useCallback(() => {
+  //   if (!userId) return;
+  //   getMyStats()
+  //     .then((data) => {
+  //       setMyStats(data);
+  //     })
+  //     .catch((err) => console.error('Failed to fetch my stats:', err));
+  // }, [userId]);
 
   const checkAuth = async () => {
     console.log('checking auth');
@@ -172,11 +150,11 @@
       localStorage.setItem('username', res.data.username);
       fetchUser();
       fetchRequestsSent();
-      fetchRequestsReceived();
-      fetchBlockedUsers();
-      fetchFriends();
-      fetchMyGames();
-      fetchMyStats();
+      // fetchRequestsReceived();
+      // fetchBlockedUsers();
+      // fetchFriends();
+      // fetchMyGames();
+      // fetchMyStats();
     } catch (error) {
       setUser(null);
       cleanLocalStorage();
@@ -203,24 +181,24 @@
     }
   };
 
-  useEffect(() => {
-    console.log('UserContext mounted');
-    fetchUser();
-    fetchRequestsSent();
-    fetchRequestsReceived();
-    fetchBlockedUsers();
-    fetchFriends();
-    fetchMyGames();
-    fetchMyStats();
-  }, [
-    fetchUser,
-    fetchRequestsSent,
-    fetchRequestsReceived,
-    fetchBlockedUsers,
-    fetchFriends,
-    fetchMyGames,
-    fetchMyStats,
-  ]);
+  // useEffect(() => {
+  //   console.log('UserContext mounted');
+  //   fetchUser();
+  //   fetchRequestsSent();
+  //   fetchRequestsReceived();
+  //   fetchBlockedUsers();
+  //   fetchFriends();
+  //   fetchMyGames();
+  //   fetchMyStats();
+  // }, [
+  //   fetchUser,
+  //   fetchRequestsSent,
+  //   fetchRequestsReceived,
+  //   fetchBlockedUsers,
+  //   fetchFriends,
+  //   fetchMyGames,
+  //   fetchMyStats,
+  // ]);
 
   return (
     <UserContext.Provider
@@ -234,15 +212,7 @@
         logout,
         refetchRequests: fetchRequestsSent,
         loading,
-<<<<<<< HEAD
-        myFriends,
-        myFriendRequests,
-        myBlockedUsers,
-        myGames,
-        myStats,
-=======
         friends,
->>>>>>> a55e1bc3
       }}
     >
       {children}
