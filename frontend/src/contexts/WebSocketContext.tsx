import {
  createContext,
  ReactNode,
  useCallback,
  useContext,
  useEffect,
  useReducer,
  useState,
} from 'react';

<<<<<<< HEAD
import {
  GameEvent,
  GameOptionsType,
  GameState,
  GameStatus,
  MatchmakingSnapshot,
} from '@shared/types';

import { useChatSocket } from '../hooks/useChatSocket';
import { useDuel } from '../hooks/useDuel';
import { useGameSocket } from '../hooks/useGameSocket';
import { useMatchmakingSocket } from '../hooks/useMatchmakingSocket';
import WebSocketManager from '../services/webSocket/WebSocketManager';
import webSocketReducer, { initialState } from '../services/webSocket/WebSocketReducer';
import { useWebSocketStore } from '../services/webSocket/WebSocketStore';
=======
import { initialState, useWebSocketStore, WebSocketManager, webSocketReducer } from '@services';

import { useChatSocket, useGameSocket, useMatchmakingSocket } from '@hooks';

import {
  GameEvent,
  GameOptionsType,
  GameState,
  GameStatus,
  MatchmakingSnapshot,
} from '@shared/types';
>>>>>>> dd5b4335

type ConnectionStatus = 'connecting' | 'connected' | 'disconnected' | 'reconnecting' | 'error';

// Define types for WebSocket connections
interface WebSocketContextType {
  gameSocket: WebSocketManager;
  chatSocket: WebSocketManager;
  matchmakingSocket: WebSocketManager;
  sendMessage: (type: 'game' | 'chat' | 'matchmaking', message: any) => void;
  closeConnection: (type: 'game' | 'chat' | 'matchmaking') => void;
  connections: {
    game: ConnectionStatus;
    chat: ConnectionStatus;
    matchmaking: ConnectionStatus;
  };
  gameStatus: GameStatus;
  gameState: GameState | null;
  gameEvent: GameEvent;
  dispatch: React.Dispatch<any>;
  setGameId: (gameId: string) => void;
  cleanup: () => void;
  matchmakingState: MatchmakingSnapshot;
  startMatchMaking: () => void;
  startGame: () => void;
  startSpectating: (gameId: string) => void;
  setGameOptions: (options: GameOptionsType) => void;
  cancelGame: () => Promise<void>;
  cancelQueue: () => Promise<void>;
}

// Create the context
const WebSocketContext = createContext<WebSocketContextType | null>(null);

export const WebSocketProvider = ({ children }: { children: ReactNode }) => {
  const [gameSocket] = useState(() => WebSocketManager.getInstance('game'));
  const [chatSocket] = useState(() => WebSocketManager.getInstance('chat'));
  const [matchmakingSocket] = useState(() => WebSocketManager.getInstance('matchmaking'));
  const [state, dispatch] = useReducer(webSocketReducer, initialState);
  const {
    matchmakingState,
    setGameId,
    cleanup,
    startMatchMaking,
    startGame,
    startSpectating,
    setGameOptions,
    cancelGame,
    cancelQueue,
  } = useWebSocketStore();

  // Send messages based on socket type
  const sendMessage = useCallback(
    (type: 'game' | 'chat' | 'matchmaking', message: any) => {
      if (type === 'game') gameSocket.sendMessage(message);
      if (type === 'chat') chatSocket.sendMessage(message);
      if (type === 'matchmaking') matchmakingSocket.sendMessage(message);
    },
    [gameSocket, chatSocket, matchmakingSocket]
  );

  useGameSocket(gameSocket, dispatch);
  useMatchmakingSocket(matchmakingSocket, dispatch);
  useChatSocket(chatSocket, dispatch);

  const closeConnection = useCallback(
    (type: 'game' | 'chat' | 'matchmaking') => {
      if (type === 'game') gameSocket.close();
      if (type === 'chat') chatSocket.close();
      if (type === 'matchmaking') matchmakingSocket.close();
    },
    [gameSocket, chatSocket, matchmakingSocket]
  );

  useEffect(() => {
    console.log('websocket context moounted');
    return () => {
      console.log('Cleaning up WebSocket connections');
      gameSocket.deleteInstance();
      chatSocket.deleteInstance();
      matchmakingSocket.deleteInstance();
      cleanup();
    };
  }, []);

  return (
    <WebSocketContext.Provider
      value={{
        gameSocket,
        chatSocket,
        matchmakingSocket,
        sendMessage,
        ...state,
        dispatch,
        closeConnection,
        setGameId,
        cleanup,
        matchmakingState,
        startMatchMaking,
        startGame,
        startSpectating,
        setGameOptions,
        cancelGame,
        cancelQueue,
      }}
    >
      {children}
    </WebSocketContext.Provider>
  );
};

export const useWebSocketContext = () => {
  const context = useContext(WebSocketContext);
  if (!context) {
    throw new Error('useWebSockets must be used within a WebSocketProvider');
  }
  return context;
};<|MERGE_RESOLUTION|>--- conflicted
+++ resolved
@@ -8,23 +8,6 @@
   useState,
 } from 'react';
 
-<<<<<<< HEAD
-import {
-  GameEvent,
-  GameOptionsType,
-  GameState,
-  GameStatus,
-  MatchmakingSnapshot,
-} from '@shared/types';
-
-import { useChatSocket } from '../hooks/useChatSocket';
-import { useDuel } from '../hooks/useDuel';
-import { useGameSocket } from '../hooks/useGameSocket';
-import { useMatchmakingSocket } from '../hooks/useMatchmakingSocket';
-import WebSocketManager from '../services/webSocket/WebSocketManager';
-import webSocketReducer, { initialState } from '../services/webSocket/WebSocketReducer';
-import { useWebSocketStore } from '../services/webSocket/WebSocketStore';
-=======
 import { initialState, useWebSocketStore, WebSocketManager, webSocketReducer } from '@services';
 
 import { useChatSocket, useGameSocket, useMatchmakingSocket } from '@hooks';
@@ -36,7 +19,6 @@
   GameStatus,
   MatchmakingSnapshot,
 } from '@shared/types';
->>>>>>> dd5b4335
 
 type ConnectionStatus = 'connecting' | 'connected' | 'disconnected' | 'reconnecting' | 'error';
 
