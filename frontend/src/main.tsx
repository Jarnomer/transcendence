--- conflicted
+++ resolved
@@ -9,9 +9,5 @@
     <Router>
       <App />
     </Router>
-<<<<<<< HEAD
   //</React.StrictMode>,
-=======
-  </React.StrictMode>
->>>>>>> 0f35427c
 );