import React from 'react';

import { motion } from 'framer-motion';

interface PlayerData {
  user_id: string;
  avatar_url: string;
  display_name: string;
}

interface TournamentMatch {
  gameId: string;
  players: [PlayerData | null, PlayerData | null];
  round: string;
  isComplete: boolean;
}

interface CompetitorProps {
  player: PlayerData | null;
  side: string;
}

interface TournamentBracketProps {
  players: TournamentMatch[][];
}

const Competitor: React.FC<CompetitorProps> = ({ player, side }) => {
  return (
    <motion.li
      className={`flex items-center m-2 hover:text-secondary`}
      // onClick={() => navigate(`/profile/${user.user_id}`)}
    >
      <div
        className={`w-full flex gap-2 items-center glass-box overflow-hidden ${
          side === 'right' ? 'flex-row-reverse' : ''
        }`}
      >
        <div className="opacity relative h-[50px] w-[50px] border-1 border-current overflow-hidden">
          <img
            className="object-cover w-full h-full"
            src={player?.avatar_url || '/images/avatars/default_avatar.png'}
            alt={player?.display_name || 'Unknown player'}
          />
        </div>
        <div className=" h-full flex items-center justify-center">
          <p className="text-xs">{player ? player.display_name : '??'}</p>
        </div>
      </div>
    </motion.li>
  );
};

interface RoundProps {
  competitors: TournamentMatch[];
  roundIndex: number;
  maxRounds: number;
  matches?: TournamentMatch[]; // Optional - not used
}

const Round: React.FC<RoundProps> = ({ competitors, maxRounds }) => {
  const mid = Math.ceil(competitors.length / 2);
  const leftHalf = competitors.slice(0, mid);
  const rightHalf = competitors.slice(mid);
  const round = parseInt(competitors[0].round);

<<<<<<< HEAD
  console.log('round: ', round);
=======
  // console.log('------ ROUND: ', round, '--------');
  // console.log('matches from round: ', competitors);
  // console.log('leftHalf: ', leftHalf);
  // console.log('rightHalf: ', rightHalf);
  // console.log('maxRounds: ', maxRounds);
  // console.log('competitors', competitors);
  // console.log('------------------------');

>>>>>>> fb495dd5
  if (competitors.length === 1) {
    return (
      <>
        {/* Left side */}
        <div
          style={{
            gridColumnStart: round,
            gridRowStart: 1,
          }}
        >
          <ol className="flex h-full flex-col justify-around">
            <div className={` `}>
              <Competitor player={competitors[0].players[0]} side="left" />
            </div>
          </ol>
        </div>

        {/* Right side */}
        <div style={{ gridColumnStart: round + 1, gridRowStart: 1 }}>
          <ol className="flex h-full flex-col justify-around">
            <div className="">
              <Competitor player={competitors[0].players[1]} side="right" />
            </div>
          </ol>
        </div>
      </>
    );
  }

  return (
    <>
      {/* Left side */}
      <div
        style={{
          gridColumnStart: round,
          gridRowStart: 1,
        }}
      >
        <ol className="flex h-full flex-col justify-around">
          {leftHalf.map((match, idx) => (
            <div className={` `} key={`left-${idx}`}>
              <Competitor player={match.players[0]} side="left" />
              <Competitor player={match.players[1]} side="left" />
            </div>
          ))}
        </ol>
      </div>

      {/* Right side */}
      <div style={{ gridColumnStart: maxRounds - round, gridRowStart: 1 }}>
        <ol className="flex h-full flex-col justify-around">
          {rightHalf.map((match, idx: number) => (
            <div className="" key={`right-${idx}`}>
              <Competitor player={match.players[0]} side="right" />
              <Competitor player={match.players[1]} side="right" />
            </div>
          ))}
        </ol>
      </div>
    </>
  );
};

export const TournamentBracket: React.FC<TournamentBracketProps> = ({ players }) => {
  if (!players || players.length === 0) return null;

<<<<<<< HEAD
  const gridCols = players.length * 2;

  const container = document.getElementById('app-main-container');
  if (!container) return null;

  return (
    <div className="w-full h-full flex">
=======
export const TournamentBracket: React.FC<tournamentBracketProps> = ({ players }) => {
  if (!players) return;
  const gridCols = players.length * 2;
  console.log('playersLength:', players.length, ' gridCols: ', gridCols);

  return (
    <div className=" w-full h-full flex  ">
>>>>>>> fb495dd5
      <div
        className="grid grid-rows-1 w-full overflow-x-scroll"
        style={{
          gridTemplateColumns: `repeat(${gridCols}, minmax(0, 1fr))`,
          minWidth: `${gridCols * 150}px`,
        }}
      >
        {players.map((round, index) => (
          <Round
            key={'round_' + index}
            roundIndex={index}
            competitors={round}
            maxRounds={gridCols + 1}
          />
        ))}
      </div>
    </div>
  );
};<|MERGE_RESOLUTION|>--- conflicted
+++ resolved
@@ -63,9 +63,6 @@
   const rightHalf = competitors.slice(mid);
   const round = parseInt(competitors[0].round);
 
-<<<<<<< HEAD
-  console.log('round: ', round);
-=======
   // console.log('------ ROUND: ', round, '--------');
   // console.log('matches from round: ', competitors);
   // console.log('leftHalf: ', leftHalf);
@@ -74,7 +71,6 @@
   // console.log('competitors', competitors);
   // console.log('------------------------');
 
->>>>>>> fb495dd5
   if (competitors.length === 1) {
     return (
       <>
@@ -141,7 +137,6 @@
 export const TournamentBracket: React.FC<TournamentBracketProps> = ({ players }) => {
   if (!players || players.length === 0) return null;
 
-<<<<<<< HEAD
   const gridCols = players.length * 2;
 
   const container = document.getElementById('app-main-container');
@@ -149,15 +144,6 @@
 
   return (
     <div className="w-full h-full flex">
-=======
-export const TournamentBracket: React.FC<tournamentBracketProps> = ({ players }) => {
-  if (!players) return;
-  const gridCols = players.length * 2;
-  console.log('playersLength:', players.length, ' gridCols: ', gridCols);
-
-  return (
-    <div className=" w-full h-full flex  ">
->>>>>>> fb495dd5
       <div
         className="grid grid-rows-1 w-full overflow-x-scroll"
         style={{
