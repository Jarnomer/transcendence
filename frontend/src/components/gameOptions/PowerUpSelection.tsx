import React, { useEffect } from 'react';

<<<<<<< HEAD
import { PowerUpType } from '@shared/types';

=======
import { useSound } from '../../hooks/useSound';
>>>>>>> 2bd46535
import { BoxDiv } from '../visual/svg/containers/SvgBoxContainer';
import { PaddleBiggerIcon } from '../visual/svg/icons/PaddleBiggerIcon';
import { PaddleFasterIcon } from '../visual/svg/icons/PaddleFasterIcont';
import { PaddleSlowerIcon } from '../visual/svg/icons/PaddleSlowerIcon';
import { PaddleSmallerIcon } from '../visual/svg/icons/PaddleSmallerIcon';
import { SpinPowerUp } from '../visual/svg/icons/SpinPowerUp';

const powerUps = [
  PowerUpType.SmallerPaddle,
  PowerUpType.SlowerPaddle,
  PowerUpType.BiggerPaddle,
  PowerUpType.FasterPaddle,
  PowerUpType.MoreSpin,
];

const powerUpIcons: Record<string, React.ReactNode> = {
  [PowerUpType.SlowerPaddle]: <PaddleSlowerIcon />,
  [PowerUpType.FasterPaddle]: <PaddleFasterIcon />,
  [PowerUpType.BiggerPaddle]: <PaddleBiggerIcon />,
  [PowerUpType.SmallerPaddle]: <PaddleSmallerIcon />,
  [PowerUpType.MoreSpin]: <SpinPowerUp />,
};

type PowerUpSelectionProps = {
  isEnabled: boolean;
  isSpinEnabled: boolean;
  setIsEnabled: React.Dispatch<React.SetStateAction<boolean>>;
  selectedPowerUps: string[];
  setSelectedPowerUps: React.Dispatch<React.SetStateAction<string[]>>;
};

export const PowerUpSelection: React.FC<PowerUpSelectionProps> = ({
  isEnabled,
  setIsEnabled,
  selectedPowerUps,
  setSelectedPowerUps,
  isSpinEnabled,
}) => {
  const playSelectPowerUpSound = useSound('/sounds/effects/select.wav');

  const handlePowerUpToggle = (powerUp: string) => {
    if (!isEnabled || (powerUp === PowerUpType.MoreSpin && !isSpinEnabled)) return;

    playSelectPowerUpSound();
    console.log(selectedPowerUps);
    setSelectedPowerUps((prev) =>
      prev.includes(powerUp) ? prev.filter((p) => p !== powerUp) : [...prev, powerUp]
    );
  };

  useEffect(() => {
    if (isEnabled) {
      setSelectedPowerUps((prev) => {
        // Only populate if empty
        if (prev.length === 0) {
          return powerUps;
        }
        return prev;
      });
    } else {
      setSelectedPowerUps([]);
    }
  }, []);

  const handleEnableToggle = () => {
    setIsEnabled((prev) => {
      const newEnabled = !prev;
      if (!newEnabled) {
        setSelectedPowerUps([]); // Clear all power-ups if disabling
      }
      return newEnabled;
    });
  };

  return (
    <>
      <div className="grid grid-cols-3 md:grid-cols-4 gap-2">
        {powerUps.map((powerUp, index) => (
          <span
            key={powerUp}
            onClick={() => handlePowerUpToggle(powerUp)}
            className={`aspect-square text-center cursor-pointer ${selectedPowerUps.includes(powerUp) && isEnabled ? 'text-secondary' : !selectedPowerUps.includes(powerUp) && isEnabled ? 'hover:opacity-100 opacity-60' : !isEnabled ? 'text-gray-400/60' : ''} `}
          >
            <BoxDiv index={index} key={powerUp}>
              <div
                className={`aspect-square max-w-full max-h-full p-3 flex flex-col gap-2 text-center cursor-pointer ${selectedPowerUps.includes(powerUp) && isEnabled ? 'text-primary' : 'text-grey-500 opacity-60'}`}
              >
                <div className="">{powerUpIcons[powerUp] || <PaddleSlowerIcon />}</div>
              </div>
            </BoxDiv>
            <span className="text-secondary text-[10px]">{powerUp}</span>
          </span>
        ))}
      </div>
    </>
  );
};<|MERGE_RESOLUTION|>--- conflicted
+++ resolved
@@ -1,11 +1,8 @@
 import React, { useEffect } from 'react';
 
-<<<<<<< HEAD
 import { PowerUpType } from '@shared/types';
 
-=======
 import { useSound } from '../../hooks/useSound';
->>>>>>> 2bd46535
 import { BoxDiv } from '../visual/svg/containers/SvgBoxContainer';
 import { PaddleBiggerIcon } from '../visual/svg/icons/PaddleBiggerIcon';
 import { PaddleFasterIcon } from '../visual/svg/icons/PaddleFasterIcont';
