--- conflicted
+++ resolved
@@ -39,13 +39,8 @@
     setMode(options.mode);
     setDifficulty(options.variant);
     setTournamentOptions({
-<<<<<<< HEAD
-      playerCount: 2,
-      numberOfRounds: Math.log2(Number(options.variant)),
-=======
       playerCount: parseInt(options.variant),
       numberOfRounds: Math.log2(parseInt(options.variant)),
->>>>>>> 559ba99b
       tournamentName: options.name,
       isPrivate: options.isPrivate,
       password: options.isPrivate ? password : null,
