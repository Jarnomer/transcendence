import React, { useEffect, useState, useRef, useCallback } from 'react';

import { useLocation } from 'react-router-dom';

import {
  GameState,
  defaultGameParams,
  retroEffectsPresets,
  defaultRetroCinematicBaseParams,
} from '@shared/types';

import BackgroundGameCanvas from './BackgroundGameCanvas';

const BackgroundGameProvider: React.FC = () => {
  const [gameState, setGameState] = useState<GameState | null>(null);
  const [isVisible, setIsVisible] = useState(true);
  const location = useLocation();
  const wsRef = useRef<WebSocket | null>(null);
  const reconnectTimeoutRef = useRef<number | null>(null);

  // Initialize default values before WebSocket connects
  const initialGameState: GameState = {
    players: {
      player1: {
        id: 'player1',
        y: defaultGameParams.gameHeight / 2 - defaultGameParams.paddleHeight / 2,
        dy: 0,
        paddleHeight: defaultGameParams.paddleHeight,
        score: 0,
      },
      player2: {
        id: 'player2',
        y: defaultGameParams.gameHeight / 2 - defaultGameParams.paddleHeight / 2,
        paddleHeight: defaultGameParams.paddleHeight,
        dy: 0,
        score: 0,
      },
    },
    ball: {
      x: defaultGameParams.gameWidth / 2,
      y: defaultGameParams.gameHeight / 2,
      dx: 5,
      dy: 3,
      spin: 0,
    },
  };

  // Handle location changes to toggle visibility
  useEffect(() => {
    console.log('Location changed:', location.pathname);
    if (location.pathname.includes('/game')) {
      setIsVisible(false);
    } else {
      setIsVisible(true);
    }
  }, [location.pathname]);

  // Create a stable setupWebSocket function with useCallback
  const setupWebSocket = useCallback(() => {
    // Clear any existing reconnection timeout
    if (reconnectTimeoutRef.current !== null) {
      window.clearTimeout(reconnectTimeoutRef.current);
      reconnectTimeoutRef.current = null;
    }

    // Close existing connection if it exists
    if (wsRef.current) {
      // Remove the onclose handler to prevent reconnection
      wsRef.current.onclose = null;
      if (
        wsRef.current.readyState === WebSocket.OPEN ||
        wsRef.current.readyState === WebSocket.CONNECTING
      ) {
        wsRef.current.close();
      }
    }

    const wsUrl = `wss://${window.location.host}/ws/background-game?`;
    const ws = new WebSocket(wsUrl);

    ws.onopen = () => {
      console.log('Background game connection established');
    };

    ws.onmessage = (event) => {
      try {
        const data = JSON.parse(event.data);
        if (data.type === 'game_state') {
          setGameState(data.state);
        }
      } catch (error) {
        console.error('Error parsing background game message:', error);
      }
    };

<<<<<<< HEAD
    return () => {
      //  ws.close();
=======
    ws.onclose = () => {
      console.log('Background game connection closed');
      // Use current check of isVisible state for reconnection logic
      // This will be re-evaluated each time the connection closes
      if (isVisible) {
        console.log('Attempting to reconnect...');
        reconnectTimeoutRef.current = window.setTimeout(() => {
          reconnectTimeoutRef.current = null;
          if (isVisible) {
            setupWebSocket();
          }
        }, 2000);
      }
>>>>>>> 43440f83
    };

    wsRef.current = ws;
  }, [isVisible]);

  // Setup and manage WebSocket connection
  useEffect(() => {
    console.log('isVisible changed:', isVisible);

    if (isVisible) {
      setupWebSocket();
    } else {
      // Clean up when becoming invisible
      if (wsRef.current) {
        console.log('Closing WebSocket connection (not visible)');
        wsRef.current.onclose = null;
        wsRef.current.close();
        wsRef.current = null;
      }

      // Clear any pending reconnection
      if (reconnectTimeoutRef.current !== null) {
        window.clearTimeout(reconnectTimeoutRef.current);
        reconnectTimeoutRef.current = null;
      }
    }

    return () => {
      if (reconnectTimeoutRef.current !== null) {
        window.clearTimeout(reconnectTimeoutRef.current);
        reconnectTimeoutRef.current = null;
      }

      if (wsRef.current) {
        console.log('Closing WebSocket connection on cleanup');
        // Remove the onclose handler to prevent reconnection
        wsRef.current.onclose = null;
        wsRef.current.close();
      }
    };
  }, [isVisible, setupWebSocket]);

  return (
    <div
      className="background-game-container"
      style={{
        position: 'absolute',
        pointerEvents: 'none',
        width: '100vw',
        height: '100vh',
      }}
    >
      <BackgroundGameCanvas
        gameState={gameState || initialGameState}
        isVisible={isVisible}
        retroPreset="cinematic"
        retroLevels={retroEffectsPresets.cinematic}
        retroBaseParams={defaultRetroCinematicBaseParams}
      />
    </div>
  );
};

export default BackgroundGameProvider;<|MERGE_RESOLUTION|>--- conflicted
+++ resolved
@@ -93,10 +93,6 @@
       }
     };
 
-<<<<<<< HEAD
-    return () => {
-      //  ws.close();
-=======
     ws.onclose = () => {
       console.log('Background game connection closed');
       // Use current check of isVisible state for reconnection logic
@@ -110,7 +106,6 @@
           }
         }, 2000);
       }
->>>>>>> 43440f83
     };
 
     wsRef.current = ws;
