--- conflicted
+++ resolved
@@ -2,20 +2,12 @@
 
 import { useLocation } from 'react-router-dom';
 
-<<<<<<< HEAD
-import { useWebSocketContext } from '@services';
+import { useLoading } from '@/contexts/gameContext/LoadingContextProvider';
 
-import { getUserData } from '@services/userService';
-
-=======
->>>>>>> 22ae2ff7
 import { GameState } from '@shared/types';
 
+import { useWebSocketContext } from '../../services';
 import PlayerCard from './PlayerScoreCard';
-
-import { useWebSocketContext } from '../../services';
-
-import { useLoading } from '@/contexts/gameContext/LoadingContextProvider';
 
 interface Player {
   user_id?: string;
@@ -25,11 +17,6 @@
 
 interface PlayerScoreBoardProps {
   gameState: GameState;
-<<<<<<< HEAD
-}
-
-export const PlayerScoreBoard: React.FC<PlayerScoreBoardProps> = ({ gameState }) => {
-=======
   playerScores: React.RefObject<{ player1Score: number; player2Score: number }>;
   playersData: {
     player1: Player | null;
@@ -53,16 +40,10 @@
 };
 
 export const PlayerScoreBoard: React.FC<PlayerScoreBoardProps> = ({ playersData }) => {
->>>>>>> 22ae2ff7
   const player1Ref = useRef<Player | null>(null);
   const player2Ref = useRef<Player | null>(null);
-  const playerScores = useRef({
-    player1Score: gameState.players.player1?.score || 0,
-    player2Score: gameState.players.player2?.score || 0,
-  });
 
   const location = useLocation();
-  const { connectionStatus } = useWebSocketContext();
   const { mode, difficulty } = location.state || {};
   const { gameStatus, connectionStatus, gameState, gameId } = useWebSocketContext();
   const { setLoadingState, loadingStates } = useLoading();
@@ -73,48 +54,6 @@
   });
 
   useEffect(() => {
-<<<<<<< HEAD
-    const fetchPlayers = async () => {
-      try {
-        console.log('connection statuus', connectionStatus);
-        if (connectionStatus === 'connecting') return;
-        console.log('gameState', gameState);
-
-        if (gameState.players.player1?.id && !player1Ref.current) {
-          console.log('player1 gamestate', gameState.players.player1.id);
-          const user1 = await getUserData(gameState.players.player1.id);
-          if (user1) {
-            player1Ref.current = { name: user1.display_name, avatar_url: user1.avatar_url };
-          }
-        }
-        if (mode === 'singleplayer') {
-          let aiAvatar = './src/assets/images/ai_easy.png';
-          let aiName = 'AI_EASY';
-          if (difficulty === 'normal') {
-            aiAvatar = './src/assets/images/ai.png';
-            aiName = 'AI_NORMAL';
-          } else if (difficulty === 'brutal') {
-            aiAvatar = './src/assets/images/ai_hard.png';
-            aiName = 'AI_BRUTAL';
-          }
-          player2Ref.current = { name: aiName, avatar_url: aiAvatar };
-        } else {
-          if (gameState.players.player2?.id && !player2Ref.current) {
-            console.log('player2 gamestate', gameState.players.player2.id);
-            const user2 = await getUserData(gameState.players.player2.id);
-            if (user2) {
-              player2Ref.current = { name: user2.display_name, avatar_url: user2.avatar_url };
-            }
-          }
-        }
-      } catch (error) {
-        console.error('Failed to fetch user data:', error);
-      }
-    };
-
-    fetchPlayers();
-  }, [mode, difficulty, connectionStatus]);
-=======
     setLoadingState('scoreBoardLoading', true);
     console.log('playerScoreBoard useEffect playerdata: ', playersData);
     if (!playersData.player1) {
@@ -141,7 +80,6 @@
       setLoadingState('scoreBoardLoading', false);
     }
   }, [playersData]);
->>>>>>> 22ae2ff7
 
   playerScores.current.player1Score = gameState.players.player1?.score || 0;
   playerScores.current.player2Score = gameState.players.player2?.score || 0;
