import React, { useEffect, useState } from 'react';

<<<<<<< HEAD
import { useNavigate } from 'react-router-dom';

import { getUserData, getUsersInQueue } from '../../services/userService';
=======
import { useAnimatedNavigate } from '../../animatedNavigate';
import { getUsersInQueue } from '../../services/userService';
>>>>>>> 50d32dee
import { NavIconButton } from '../UI/buttons/NavIconButton';

export const PlayerQueue: React.FC = () => {
  const [users, setUsers] = useState<any[]>([]);
  const [loading, setLoading] = useState(false);
  const [usersInQueue, setUsersInQueue] = useState<any[]>([]);
  const navigate = useNavigate();

  async function fetchData() {
    setLoading(true);
    const fetchedQueueData = await getUsersInQueue();
    console.log(fetchedQueueData);
    if (fetchedQueueData.queues) {
      console.log('fetched:', fetchedQueueData);
      const enrichedUsers = fetchedQueueData.queues.flatMap((queue) =>
        queue.players.map((player) => ({
          display_name: player.display_name || 'Unknown',
          avatar_url: player.avatar_url || '',
          user_id: player.user_id,
          queue_id: player.queue_id,
        }))
      );
      console.log('enriched:', enrichedUsers);
      setUsersInQueue(enrichedUsers);
    }
    setLoading(false);
  }

  useEffect(() => {
    fetchData();
  }, []);

  useEffect(() => {
    console.log('users in queue:', usersInQueue);
  }, [usersInQueue]);

  const handleJoinGameClick = (event, opponent, queueId) => {
    event.stopPropagation();
    console.log('join game against: ', opponent, queueId);
  };

  return (
    <div className="glass-box p-5 w-full">
      <ul>
        <h1 className="font-heading text-3xl w-full">Join Game</h1>

        {usersInQueue.filter((user) => user.user_id != localStorage.getItem('userID')).length ===
        0 ? (
          <li className="text-muted text-gray-500 text-sm">No players in queue</li>
        ) : (
          usersInQueue
            .filter((user) => user.user_id != localStorage.getItem('userID'))
            .map((user, index) => (
              <li key={index} className="my-2" onClick={() => navigate(`/profile/${user.user_id}`)}>
                <div className="flex items-center gap-5">
                  <div className="rounded-full relative h-[50px] w-[50px] border-2 border-primary overflow-hidden">
                    <img
                      className="object-cover rounded-full w-full h-full"
                      src={user.avatar_url}
                    />
                  </div>
                  <p>{user.display_name || 'N/A'}</p>
                  <p className="text-gray-500 text-sm">rank: ??</p>
                  <NavIconButton
                    id="join-game-button"
                    icon="arrowRight"
                    onClick={(event) => handleJoinGameClick(event, user.user_id, user.queue_id)}
                  />
                </div>
              </li>
            ))
        )}
      </ul>
    </div>
  );
};<|MERGE_RESOLUTION|>--- conflicted
+++ resolved
@@ -1,13 +1,8 @@
 import React, { useEffect, useState } from 'react';
 
-<<<<<<< HEAD
 import { useNavigate } from 'react-router-dom';
 
 import { getUserData, getUsersInQueue } from '../../services/userService';
-=======
-import { useAnimatedNavigate } from '../../animatedNavigate';
-import { getUsersInQueue } from '../../services/userService';
->>>>>>> 50d32dee
 import { NavIconButton } from '../UI/buttons/NavIconButton';
 
 export const PlayerQueue: React.FC = () => {
