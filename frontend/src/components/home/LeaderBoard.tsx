import React, { useEffect, useState } from 'react';

import { useNavigate } from 'react-router-dom';

import { motion } from 'framer-motion';

import { useSound } from '../../hooks/useSound';
import { getAmIBlockedBy } from '../../services/friendService';
import { getUsersWithRank } from '../../services/userService';
import { UserListCard } from '../UI/cards/UserListCard';
import { ProfilePictureMedium } from '../UI/ProfilePictureMedium';
import SearchBar from '../UI/SearchBar';

export const animationVariants = {
  initial: {
    clipPath: 'inset(0 0 100% 0)',
    opacity: 0,
  },
  animate: {
    clipPath: 'inset(0 0% 0 0)',
    opacity: 1,
    transition: { delay: 0.4, duration: 1.0, ease: 'easeInOut', delay: 0.5 },
  },
  exit: {
    clipPath: 'inset(0 100% 0 0)',
    opacity: 0,
    transition: { duration: 0.4, ease: 'easeInOut' },
  },
};

const containerVariants = {
  visible: {
    transition: {
      staggerChildren: 0.1, // Stagger items
      delay: 0.4,
    },
  },
};

const itemVariants = {
  hidden: { opacity: 0, x: -10 },
  visible: { opacity: 1, x: 0 },
  exit: { opacity: 0, x: -10 },
};

export const LeaderBoard: React.FC = () => {
  const [users, setUsers] = useState<any[]>([]);
  const [loading, setLoading] = useState<boolean>(false);
  const navigate = useNavigate();
  const [searchQuery, setSearchQuery] = useState('');
  const playSelectPowerUpSound = useSound('/sounds/effects/select.wav');

  const handleSearchChange = (event: React.ChangeEvent<HTMLInputElement>) => {
    setSearchQuery(event.target.value.toLowerCase());
  };

  const filteredUsers = users.filter((user) =>
    user.display_name?.toLowerCase().startsWith(searchQuery)
  );

  useEffect(() => {
    fetchData();
  }, []);

  async function fetchData() {
    setLoading(true);
    const res = await getUsersWithRank();
    if (res) {
      // console.log(res);
      setUsers(res);
    }
    setLoading(false);
  }

  const handleNavigate = async (user_id: string) => {
    const res = await getAmIBlockedBy(user_id);
    if (res) {
      console.log(res);
      return;
    }
    navigate(`/profile/${user_id}`);
  };

  return (
    <motion.div
      className="flex flex-col items-center relative overflow-hidden text-sm"
      variants={animationVariants}
      initial="hidden"
      animate="visible"
      exit="hidden"
    >
      <div className="flex w-full mb-1 items-center justify-center h-[20px] bg-primary text-black text-xs">
        Leaderboard
      </div>
      <SearchBar value={searchQuery} onChange={handleSearchChange} placeholder="Search users..." />

<<<<<<< HEAD
            {!loading ? (
              <div className="text-center">
                <motion.ul
                  className="p-2 w-full h-full flex flex-col justify-items-start gap-2 "
                  variants={containerVariants}
                  initial="hidden"
                  animate="visible"
                  exit="hidden"
                  transition={{ duration: 0.4 }}
                >
                  {filteredUsers.map((user, index) => (
                    <motion.li
                      key={user.user_id}
                      className="h-[57px] min-w-[282px] flex gap-3 hover:scale-[1.05] hover:text-secondary"
                      onClick={() => {
                        playSelectPowerUpSound();
                        // Check if the user is blocked
                        handleNavigate(user.user_id);
                      }}
                      variants={itemVariants}
                    >
                      <div className="flex items-center justify-center text-center ml-2">
                        {index + 1}
                      </div>

                      {/* <ListSvgContainer></ListSvgContainer> */}
                      <UserListCard user={user}>
                        <div className="flex items-center gap-2">
                          <ProfilePictureMedium user={user}></ProfilePictureMedium>
                          <p className="text-xs">
                            {user.display_name || 'N/A'} <br />
                          </p>
                          <p>Rank: {user.rank}</p>
                        </div>
                      </UserListCard>
                    </motion.li>
                  ))}
                </motion.ul>
              </div>
            ) : null}
          </div>
        </div>
      </motion.div>
=======
      {!loading ? (
        <motion.ul
          className="p-2 flex flex-col gap-2 "
          variants={containerVariants}
          initial="hidden"
          animate="visible"
          exit="hidden"
          transition={{ duration: 0.4 }}
        >
          {filteredUsers.map((user) => (
            <motion.li
              key={user.user_id}
              className="h-[57px] min-w-[282px] flex gap-3 hover:scale-[1.05] hover:text-secondary"
              onClick={() => {
                playSelectPowerUpSound();
                navigate(`/profile/${user.user_id}`);
              }}
              variants={itemVariants}
            >
              <UserListCard user={user}>
                <div className="flex items-center gap-2">
                  <ProfilePictureMedium user={user}></ProfilePictureMedium>
                  <p className="text-xs text-secondary">{user.display_name || 'N/A'}</p>
                  <p className="text-xs text-secondary">Rank: {user.rank}</p>
                </div>
              </UserListCard>
            </motion.li>
          ))}
        </motion.ul>
      ) : null}
>>>>>>> a55e1bc3
    </motion.div>
  );
};<|MERGE_RESOLUTION|>--- conflicted
+++ resolved
@@ -94,51 +94,6 @@
       </div>
       <SearchBar value={searchQuery} onChange={handleSearchChange} placeholder="Search users..." />
 
-<<<<<<< HEAD
-            {!loading ? (
-              <div className="text-center">
-                <motion.ul
-                  className="p-2 w-full h-full flex flex-col justify-items-start gap-2 "
-                  variants={containerVariants}
-                  initial="hidden"
-                  animate="visible"
-                  exit="hidden"
-                  transition={{ duration: 0.4 }}
-                >
-                  {filteredUsers.map((user, index) => (
-                    <motion.li
-                      key={user.user_id}
-                      className="h-[57px] min-w-[282px] flex gap-3 hover:scale-[1.05] hover:text-secondary"
-                      onClick={() => {
-                        playSelectPowerUpSound();
-                        // Check if the user is blocked
-                        handleNavigate(user.user_id);
-                      }}
-                      variants={itemVariants}
-                    >
-                      <div className="flex items-center justify-center text-center ml-2">
-                        {index + 1}
-                      </div>
-
-                      {/* <ListSvgContainer></ListSvgContainer> */}
-                      <UserListCard user={user}>
-                        <div className="flex items-center gap-2">
-                          <ProfilePictureMedium user={user}></ProfilePictureMedium>
-                          <p className="text-xs">
-                            {user.display_name || 'N/A'} <br />
-                          </p>
-                          <p>Rank: {user.rank}</p>
-                        </div>
-                      </UserListCard>
-                    </motion.li>
-                  ))}
-                </motion.ul>
-              </div>
-            ) : null}
-          </div>
-        </div>
-      </motion.div>
-=======
       {!loading ? (
         <motion.ul
           className="p-2 flex flex-col gap-2 "
@@ -169,7 +124,6 @@
           ))}
         </motion.ul>
       ) : null}
->>>>>>> a55e1bc3
     </motion.div>
   );
 };