--- conflicted
+++ resolved
@@ -1,11 +1,8 @@
 import React from 'react';
 
-import { useUser } from '../../../contexts/user/UserContext';
-<<<<<<< HEAD
-import { useMediaQuery } from '../../../hooks/useMediaQuery';
-import { acceptFriendRequest, blockUser, sendFriendRequest } from '../../../services/friendService';
-=======
->>>>>>> a55e1bc3
+import { useUser } from '@/contexts/user/UserContext';
+import { blockUser } from '@/services/friendService';
+
 import { AddFriend } from './AddFriend';
 import { ChallengeButton } from './ChallengeUser';
 import { ChatButton } from './ChatButton';
