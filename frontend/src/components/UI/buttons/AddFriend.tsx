import React, { useEffect, useState } from 'react';

import { UserMinusIcon, UserPlusIcon } from '@heroicons/react/24/outline';

import { useUser } from '@/contexts/user/UserContext';

import { sendFriendRequest } from '../../../services/friendService';

interface AddFriendButtonProps {
  receiverUserId: string;
}

const icons = {
  addFriend: <UserPlusIcon className="w-6 h-6" />,
  removeFriend: <UserMinusIcon className="w-6 h-6" />,
};

export const AddFriend: React.FC<AddFriendButtonProps> = ({ receiverUserId }) => {
  const { user, sentRequests, refetchRequests, refetchUser, loading: loadingUser } = useUser();
  const [isPending, setIsPending] = useState<boolean>(false);
  const [loading, setLoading] = useState(false);

  useEffect(() => {
    if (sentRequests) {
      setIsPending(sentRequests.some((request) => request.receiver_id === receiverUserId));
    }
<<<<<<< HEAD
  }, [sentRequests, receiverUserId, user]);
=======
  }, [sentRequests, receiverUserId, user, loading]);
>>>>>>> 9e8da139

  const handleAddFriendClick = async () => {
    if (!receiverUserId) return;
    setLoading(true);
    if (isPending) {
      // HANDLE CANCELING FRIEND REQUEST HERE
      console.log('cancelling friend request');
    } else {
      try {
        await sendFriendRequest(receiverUserId);
        refetchRequests();
        refetchUser();
      } catch (error) {
        console.error('Failed to send friend request:', error);
      } finally {
        setLoading(false);
      }
    }
  };

  useEffect(() => {
    if (sentRequests) {
      setIsPending(sentRequests.some((request) => request.receiver_id === receiverUserId));
    }
  }, [sentRequests, receiverUserId]);

  console.log(user?.friends);
  console.log('isPending:', isPending);

  if (user?.friends && user.friends.some((friend) => friend.user_id === receiverUserId))
    return null;

  return (
    <button
      className="hover:text-secondary"
      onClick={(e) => {
        e.stopPropagation();
        handleAddFriendClick();
      }}
      disabled={loading}
      aria-label={`${isPending ? 'delete friend' : 'add friend'}`}
    >
      {isPending ? icons.removeFriend : icons.addFriend}
    </button>
  );
};<|MERGE_RESOLUTION|>--- conflicted
+++ resolved
@@ -24,11 +24,7 @@
     if (sentRequests) {
       setIsPending(sentRequests.some((request) => request.receiver_id === receiverUserId));
     }
-<<<<<<< HEAD
-  }, [sentRequests, receiverUserId, user]);
-=======
   }, [sentRequests, receiverUserId, user, loading]);
->>>>>>> 9e8da139
 
   const handleAddFriendClick = async () => {
     if (!receiverUserId) return;
