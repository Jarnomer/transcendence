import React, { useEffect } from 'react';

import { Navigate, Route, Routes, useLocation } from 'react-router-dom';

import { AnimatePresence } from 'framer-motion';

import {
  ChatPage,
  CreatorsPage,
  GameMenu,
  GameOptionsPage,
  GamePage,
  GameResultPage,
  HomePage,
  LoginPage,
  NotFoundPage,
  ProfilePage,
  Settings,
  SignUpPage,
  TournamentLobby,
  TournamentMenu,
} from '@pages';

import { LoadingProvider, useNavigationAccess, useUser } from '@contexts';

import { PageWrapper } from '@components/routes';

import { useSound } from '@hooks';

<<<<<<< HEAD
import { useDuel } from '@/hooks/useDuel';

import { LoadingProvider } from '../../contexts/gameContext/LoadingContextProvider.tsx';
import { useNavigationAccess } from '../../contexts/navigationAccessContext/NavigationAccessContext.tsx';
import { useUser } from '../../contexts/user/UserContext.tsx';
import { useSound } from '../../hooks/useSound.tsx';
import { ChatPage } from '../../pages/ChatPage.tsx';
import { CreatorsPage } from '../../pages/CreatorsPage.tsx';
import { GameMenu } from '../../pages/GameMenu.tsx';
import { GameOptionsPage } from '../../pages/GameOptionsPage.tsx';
import { GamePage } from '../../pages/GamePage.tsx';
import GameResultPage from '../../pages/GameResultPage.tsx';
import { HomePage } from '../../pages/HomePage.tsx';
import { LoginPage } from '../../pages/LoginPage.tsx';
import { NotFoundPage } from '../../pages/NotFoundPage.tsx';
import { ProfilePage } from '../../pages/ProfilePage.tsx';
import { Settings } from '../../pages/Settings.tsx';
import { SignUpPage } from '../../pages/SignUpPage.tsx';
import { BracketTest } from '../../pages/testing_pages/BracketTest.tsx';
import { CarouselTest } from '../../pages/testing_pages/CarouselTest.tsx';
import { TestGameResult } from '../../pages/testing_pages/TestGameResult.tsx';
import { TournamentLobby } from '../../pages/TournamentLobby.tsx';
import { TournamentMenu } from '../../pages/TournamentMenu.tsx';
import { PageWrapper } from './PageWrapper.tsx';
=======
>>>>>>> dd5b4335
export const AnimatedRoutes: React.FC = () => {
  const { checkAuth } = useUser(); // Retrieve user from context
  const location = useLocation();
  const user = localStorage.getItem('token');
  const { fromAppNavigation } = useNavigationAccess();
  const playPageChangeSound = useSound('/sounds/effects/page_change_1.wav');

  useEffect(() => {
    playPageChangeSound();
    checkAuth();
    console.log('location change');
    return () => {
      console.log('Cleanup');
    };
  }, [location]);

  useDuel();

  return (
    <AnimatePresence mode="wait">
      <Routes location={location} key={location.pathname}>
        {/* Public route - No authentication required */}
        <Route
          path="/login"
          element={
            <PageWrapper>
              <LoginPage />
            </PageWrapper>
          }
        />

        {/* Protected routes - Redirect to login if no user is authenticated */}
        <Route
          path="/"
          element={user ? <Navigate to="/gameMenu" replace /> : <Navigate to="/login" replace />}
        />

        <Route
          path="/home"
          element={
            user ? (
              <PageWrapper>
                <HomePage />
              </PageWrapper>
            ) : (
              <Navigate to="/login" replace />
            )
          }
        />

        <Route
          path="/tournament"
          element={
            user && fromAppNavigation ? (
              <PageWrapper>
                <TournamentMenu />
              </PageWrapper>
            ) : (
              <Navigate to="/" replace />
            )
          }
        />

        <Route
          path="/gameMenu"
          element={
            user ? (
              <PageWrapper>
                <GameMenu />
              </PageWrapper>
            ) : (
              <Navigate to="/login" replace />
            )
          }
        />

        <Route
          path="/gameOptions"
          element={
            user && fromAppNavigation ? (
              <PageWrapper>
                <GameOptionsPage />
              </PageWrapper>
            ) : (
              <Navigate to="/" replace />
            )
          }
        />

        <Route
          path="/game-results"
          element={
            user && fromAppNavigation ? (
              <PageWrapper>
                <GameResultPage />
              </PageWrapper>
            ) : (
              <Navigate to="/" replace />
            )
          }
        />

        <Route
          path="/game"
          element={
            user && fromAppNavigation ? (
              <PageWrapper>
                <LoadingProvider>
                  <GamePage />
                </LoadingProvider>
              </PageWrapper>
            ) : (
              <Navigate to="/" replace />
            )
          }
        />

        <Route
          path="/settings"
          element={
            user ? (
              <PageWrapper>
                <Settings />
              </PageWrapper>
            ) : (
              <Navigate to="/login" replace />
            )
          }
        />

        <Route
          path="/tournamentLobby"
          element={
            user ? (
              <PageWrapper>
                <TournamentLobby />
              </PageWrapper>
            ) : (
              <Navigate to="/" replace />
            )
          }
        />

        <Route
          path="/creators"
          element={
            user ? (
              <PageWrapper>
                <CreatorsPage />
              </PageWrapper>
            ) : (
              <Navigate to="/login" replace />
            )
          }
        />

        <Route
          path="/signUp"
          element={
            user ? (
              <PageWrapper>
                <SignUpPage />
              </PageWrapper>
            ) : (
              <Navigate to="/login" replace />
            )
          }
        />

        <Route
          path="/profile/:userId"
          element={
            user ? (
              <PageWrapper>
                <ProfilePage />
              </PageWrapper>
            ) : (
              <Navigate to="/login" replace />
            )
          }
        />

        <Route
          path="/chat"
          element={
            user ? (
              <PageWrapper>
                <ChatPage />
              </PageWrapper>
            ) : (
              <Navigate to="/login" replace />
            )
          }
        />

        <Route
          path="*"
          element={
            <PageWrapper>
              <NotFoundPage />
            </PageWrapper>
          }
        />
      </Routes>
    </AnimatePresence>
  );
};<|MERGE_RESOLUTION|>--- conflicted
+++ resolved
@@ -25,35 +25,8 @@
 
 import { PageWrapper } from '@components/routes';
 
-import { useSound } from '@hooks';
-
-<<<<<<< HEAD
-import { useDuel } from '@/hooks/useDuel';
-
-import { LoadingProvider } from '../../contexts/gameContext/LoadingContextProvider.tsx';
-import { useNavigationAccess } from '../../contexts/navigationAccessContext/NavigationAccessContext.tsx';
-import { useUser } from '../../contexts/user/UserContext.tsx';
-import { useSound } from '../../hooks/useSound.tsx';
-import { ChatPage } from '../../pages/ChatPage.tsx';
-import { CreatorsPage } from '../../pages/CreatorsPage.tsx';
-import { GameMenu } from '../../pages/GameMenu.tsx';
-import { GameOptionsPage } from '../../pages/GameOptionsPage.tsx';
-import { GamePage } from '../../pages/GamePage.tsx';
-import GameResultPage from '../../pages/GameResultPage.tsx';
-import { HomePage } from '../../pages/HomePage.tsx';
-import { LoginPage } from '../../pages/LoginPage.tsx';
-import { NotFoundPage } from '../../pages/NotFoundPage.tsx';
-import { ProfilePage } from '../../pages/ProfilePage.tsx';
-import { Settings } from '../../pages/Settings.tsx';
-import { SignUpPage } from '../../pages/SignUpPage.tsx';
-import { BracketTest } from '../../pages/testing_pages/BracketTest.tsx';
-import { CarouselTest } from '../../pages/testing_pages/CarouselTest.tsx';
-import { TestGameResult } from '../../pages/testing_pages/TestGameResult.tsx';
-import { TournamentLobby } from '../../pages/TournamentLobby.tsx';
-import { TournamentMenu } from '../../pages/TournamentMenu.tsx';
-import { PageWrapper } from './PageWrapper.tsx';
-=======
->>>>>>> dd5b4335
+import { useDuel, useSound } from '@hooks';
+
 export const AnimatedRoutes: React.FC = () => {
   const { checkAuth } = useUser(); // Retrieve user from context
   const location = useLocation();
