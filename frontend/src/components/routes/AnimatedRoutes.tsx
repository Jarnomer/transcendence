--- conflicted
+++ resolved
@@ -33,34 +33,22 @@
   const user = localStorage.getItem('token');
   const { fromAppNavigation } = useNavigationAccess();
 
-  const navigate = useNavigate();
-  const prevLocationRef = useRef(location);
-
   const playPageChangeSound = useSound('/sounds/effects/page_change_1.wav');
+
   const navigate = useNavigate();
   const prevLocationRef = useRef(location);
 
   useEffect(() => {
     playPageChangeSound();
     checkAuth();
-<<<<<<< HEAD
-    
-=======
-
->>>>>>> 42bef92c
+
     // Check if navigating from /game to /tournamentLobby -> go to gameMenu instead of gameOptions
     if (prevLocationRef.current.pathname === '/game' && location.pathname === '/tournamentLobby') {
       navigate('/gameMenu', { replace: true });
     }
-<<<<<<< HEAD
-    
+
     prevLocationRef.current = location;
-    
-=======
-
-    prevLocationRef.current = location;
-
->>>>>>> 42bef92c
+
     console.log('location change');
     return () => {
       console.log('Cleanup');
