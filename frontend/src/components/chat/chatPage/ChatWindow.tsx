--- conflicted
+++ resolved
@@ -48,15 +48,6 @@
     setMinimized(!minimized);
   };
 
-  const chatMessages = useMemo(() => {
-    if (roomId) {
-      return messages[roomId] || [];
-    }
-    if (selectedFriendId) {
-      return messages[selectedFriendId] || [];
-    }
-  }, [messages, selectedFriendId, roomId]);
-
   console.log(roomId);
   return (
     <div className={`p-0 w-full h-full max-h-fit text-primary backdrop-blur-sm overflow-hidden`}>
@@ -94,19 +85,6 @@
         <div className="p-2 border-t flex gap-2">
           <MessageInput selectedFriendId={selectedFriendId} roomId={roomId}></MessageInput>
         </div>
-<<<<<<< HEAD
-        <div />
-      </div>
-      <MessageList
-        messages={chatMessages}
-        user={user}
-        selectedFriendId={selectedFriendId}
-        roomId={roomId}
-      />
-      <div className="p-2 border-t flex gap-2">
-        <MessageInput selectedFriendId={selectedFriendId} roomId={roomId}></MessageInput>
-=======
->>>>>>> 0a642756
       </div>
     </div>
   );
