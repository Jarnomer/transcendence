/* Tailwind's utility classes */
@import url("https://fonts.googleapis.com/css?family=Barlow|Tomorrow:400,700&display=swap");

@import url("https://fonts.googleapis.com/css2?family=Teko:wght@300..700&display=swap");

@import url("https://fonts.googleapis.com/css2?family=JetBrains+Mono:ital,wght@0,100..800;1,100..800&family=Teko:wght@300..700&display=swap");

@import "tailwindcss";

[data-theme="light"] {
  --color-primary: black;
  --color-secondary: oklch(8% 0% 0);
  --color-background: black;
}

[data-theme="dark"] {
  --color-primary: #ea355a;
  --color-secondary: oklch(8% 0% 0);
  --color-background: black;
}

@theme {
  /* --font-display: "Satoshi", "sans-serif"; */
  --font-*: initial;
  --font-display: "Tomorrow", "sans-serif";
  --breakpoint-3xl: 1920px;

  /* --color-primary: oklch(88.3% 0.1288 203.73); */
  --color-primary: #ea355a;
  --color-secondary: oklch(8% 0% 0);
  --color-creators-secondary: oklch(45.9% 0.0227 21.99);
  --color-background: black;
  /* --font-primary: "Tomorrow", "sans-serif"; */
  --font-primary: "JetBrains Mono", "italic";
  --font-heading: "Teko", "normal";

  --ease-fluid: cubic-bezier(0.3, 0, 0, 1);
  --ease-snappy: cubic-bezier(0.2, 0, 0, 1);
}

<<<<<<< HEAD
[data-theme="light"] {
  --color-primary: oklch(88.3% 0.1288 203.73);
  --color-secondary: oklch(100% 0% 1);
  --color-creators-secondary: oklch(85% 0.05 220);
  --color-background: white;
}

@layer components {
  .glass-box {
    @apply border-1 bg-primary/15 border-primary shadow-[0_0_3px] shadow-primary/80 inset-shadow-[0_0_3px] inset-shadow-primary/80;
=======


  @theme {

	  /* --font-display: "Satoshi", "sans-serif"; */
	  --font-*: initial;
	  --font-display: "Tomorrow", "sans-serif";
	  --breakpoint-3xl: 1920px;
  
  
	  /* --color-primary: oklch(88.3% 0.1288 203.73); */
	  --color-primary: #ea355a;
	  --color-secondary: oklch(8% 0% 0);
	  --color-creators-secondary: oklch(45.9% 0.0227 21.99);
	  --color-background: black;
	  /* --font-primary: "Tomorrow", "sans-serif"; */
	  --font-primary: "JetBrains Mono", "italic";
	  --font-heading: "Teko", "normal";
  
	  --ease-fluid: cubic-bezier(0.3, 0, 0, 1);
	  --ease-snappy: cubic-bezier(0.2, 0, 0, 1);



	  /* --animate-wiggle: wiggle 1s ease-in-out infinite;

	  @keyframes wiggle {
		0%,
		100% {
		  transform: rotate(-3deg);
		}
		50% {
		  transform: rotate(3deg);
		}
	  } */



	  }
	  


  @layer components {
	.glass-box {
	  @apply border-1 bg-primary/15 border-primary shadow-[0_0_3px] shadow-primary/80 inset-shadow-[0_0_3px] inset-shadow-primary/80;
	}


	  }
	  

	  @layer utilities {
		.aspect-448-577 {
		  aspect-ratio: 448 / 577;
		}
	  }


  @font-face {
	font-family: "Tomorrow";
	src: url("https://fonts.googleapis.com/css?family=Barlow|Tomorrow:400,700&display=swap");
	font-weight: normal;
	font-style: normal;
>>>>>>> 15fbaafb
  }
}

@layer utilities {
  .aspect-448-577 {
    aspect-ratio: 448 / 577;
  }
}

@font-face {
  font-family: "Tomorrow";
  src: url("https://fonts.googleapis.com/css?family=Barlow|Tomorrow:400,700&display=swap");
  font-weight: normal;
  font-style: normal;
}

@font-face {
  font-family: "ASIX-FOUNDER";
  src: url("./assets/fonts/ASIX-FOUNDER-Italic.otf") format("truetype");
  font-weight: normal;
  font-style: normal;
}

.logo {
  font-family: "ASIX-FOUNDER", serif;
}

html {
  font-family: var(--font-primary);
  font-size: 1rem;
  text-transform: uppercase;
}

* {
  text-transform: uppercase;
}

<<<<<<< HEAD
/* Napin perusstyylit */
.button {
  transition: all 0.3s ease-in-out;
  /* Pehmeä siirtymä */
  cursor: pointer;
  /* Käyttäjän ei tarvitse arvailla, että se on klikattavissa */
}
=======

>>>>>>> 15fbaafb

.stroke-primary {
  stroke: oklch(65.28% 0.1966 20.69);
  /* Lähtöväri */
}

/* Hover-efekti */
.button:hover .stroke-primary {
  stroke: #ff0000;
  /* Vaihda väriä hoverilla, voit käyttää esimerkiksi kirkasta punaista */
}

.button:hover {
  fill: oklch(60% 0.15 10);
  /* Lisää hieman tummempaa täyttöä */
  transform: scale(1.01);
  /* Tee napista hieman suurempi hover-tilassa */
  box-shadow: 0 0 15px rgba(255, 255, 255, 0.5);
  /* Lisää hehkuva varjo */
}

body {
  margin: 0;
  line-height: normal;
}

@keyframes tvCollapse {
  0% {
    clip-path: inset(0 0 0 0);
    opacity: 1;
  }

  50% {
    clip-path: inset(40% 0 40% 0);
    opacity: 0.8;
  }

  100% {
    clip-path: inset(50% 0 50% 0);
    opacity: 0;
  }
}

@keyframes tvExpand {
  0% {
    clip-path: inset(50% 0 50% 0);
    opacity: 0;
  }

  50% {
    clip-path: inset(40% 0 40% 0);
    opacity: 0.8;
  }

  100% {
    clip-path: inset(0 0 0 0);
    opacity: 1;
  }
}

.modal {
  opacity: 0;
  clip-path: inset(50% 0 50% 0);
}

.opening {
  animation: tvExpand 0.2s ease-in forwards;
}

.closing {
  animation: tvCollapse 0.2s ease-in-out forwards;
}

/* 
  <style>
  .clipped-image {
	position: absolute;
	object-fit: cover;
  }
</style> */

.aspect-ratio-wrapper {
  position: relative;
  height: 100%;
  /* Make the width flexible, this will be controlled dynamically */
  padding-bottom: 1.2878%;
  /* Aspect ratio: height / width = 577 / 448 */
  /* The padding-bottom creates the correct aspect ratio (height:width ratio) */
}

.clipped {
  clip-path: path("M74.3067 25L37 61.5368V447H375.559L411 412.29V25H74.3067Z");
}

path {
  stroke: 2px;
}

.game-mode-modal:hover {
  scale: 1.005;
}

.hover-info-wrapper {
  position: absolute;
  top: 100%;
  left: 50%;
  transform: translateX(-50%);
  width: max-content;
  opacity: 0;
}

.game-mode-modal:hover .hover-info-wrapper {
  opacity: 1;
  transition: opacity 0.5s ease-in 0.5s;
}

.hover-info-content {
  padding: 10px;
  background-color: rgba(0, 0, 0, 0.7);
  color: white;
  border-radius: 8px;
  text-align: center;
  box-shadow: 0px 4px 8px rgba(0, 0, 0, 0.3);
}

@keyframes slideInFromBottom {
  from {
    transform: translateY(100%);
    opacity: 0;
  }

  to {
    transform: translateY(0);
    opacity: 1;
  }
}

@keyframes slideOutToTop {
  from {
    transform: translateY(0);
    opacity: 1;
  }

  to {
    transform: translateY(-100%);
    opacity: 0;
  }
}

.page-enter {
  animation: slideInFromBottom 0.6s ease-in-out forwards;
}

.page-exit {
  animation: slideOutToTop 0.6s ease-in-out forwards;
}

.page-container {
  position: absolute;
  width: 100%;
  height: 100%;
}

.difficulty-selector {
  display: flex;
  flex-direction: column;
  align-items: center;
  margin: 20px;
}

.difficulty-label {
  font-size: 18px;
  margin-bottom: 10px;
}

input[type="range"] {
  width: 200px;
  margin-bottom: 10px;
}

#difficulty-value {
  font-size: 16px;
  font-weight: bold;
}

#settings-modal {
  position: fixed;
  /* Ensures it's positioned relative to the viewport */
  top: 50%;
  /* Centering it vertically */
  left: 50%;
  /* Centering it horizontally */
  transform: translate(-50%, -50%);
  /* Adjusting it to be exactly in the center */
  width: 80%;
  /* Adjust width as needed */
  max-width: 600px;
  /* You can limit the max width */
  min-width: 300px;
  /* You can set a minimum width */
  border-radius: 8px;
  /* Rounded corners */
  box-shadow: 0 4px 6px rgba(0, 0, 0, 0.1);
  /* Soft shadow around the modal */
  padding: 20px;
  /* Padding inside the modal */
  z-index: 1000;
  /* Ensures it's above other content */
}

#settings-modal-content {
  margin: 20px 0;
  /* Margin for content */
}

.modal-container {
  position: fixed;
  /* Ensures it's positioned relative to the viewport */
  transform: translate(10%);
  /* Adjusting it to be exactly in the center */
  top: 100px;
  left: 50%;
}

<<<<<<< HEAD
#auth-modal {
  position: fixed;
  /* Ensures it's positioned relative to the viewport */
  top: 50%;
  /* Centering it vertically */
  left: 50%;
  /* Centering it horizontally */
  transform: translate(-50%, -50%);
  z-index: 1000;
  /* Ensures it's above other content */
}
=======


 
.button {
	transition: all 0.3s ease-in-out; 
	cursor: pointer; 
  }
  
  .stroke-primary {
	stroke: oklch(65.28% 0.1966 20.69);
  }
  
  /* Hover-efekti */
  .button:hover .stroke-primary {
	stroke: #FF0000; 
  }
  
  .button:hover {
	fill: oklch(60% 0.15 10); 
	transform: scale(1.01); 
	box-shadow: 0 0 15px rgba(255, 255, 255, 0.5);
  }

/* 

button,
button::after {
  padding: 16px 20px;
  font-size: 18px;
  color: #fff;
  letter-spacing: 3px;
  line-height: 1;
  box-shadow: 6px 0px 0px #00e6f6;
  outline: transparent;
  position: relative;
  display: inline-block;
}


button::after {
  --slice-0: inset(50% 50% 50% 50%);
  --slice-1: inset(80% -6px 0 0);
  --slice-2: inset(50% -6px 30% 0);
  --slice-3: inset(10% -6px 85% 0);
  --slice-4: inset(40% -6px 43% 0);
  --slice-5: inset(80% -6px 5% 0);
  content: "";
  display: block;
  position: absolute;
  top: 0;
  left: 0;
  right: 0;
  bottom: 0;
  background: linear-gradient(45deg, transparent 3%, #00e6f6 3%, #00e6f6 5%, #ff013c 5%);
  clip-path: var(--slice-0);
  z-index: -1;
}


button:hover::after {
  animation: glitch 1s steps(2, end) infinite;
}

@keyframes glitch {
  0% {
    clip-path: var(--slice-1);
    transform: translate(-20px, -10px);
  }
  10% {
    clip-path: var(--slice-3);
    transform: translate(10px, 10px);
  }
  20% {
    clip-path: var(--slice-1);
    transform: translate(-10px, 10px);
  }
  30% {
    clip-path: var(--slice-3);
    transform: translate(0px, 5px);
  }
  40% {
    clip-path: var(--slice-2);
    transform: translate(-5px, 0px);
  }
  50% {
    clip-path: var(--slice-3);
    transform: translate(5px, 0px);
  }
  60% {
    clip-path: var(--slice-4);
    transform: translate(5px, 10px);
  }
  70% {
    clip-path: var(--slice-2);
    transform: translate(-10px, 10px);
  }
  80% {
    clip-path: var(--slice-5);
    transform: translate(20px, -10px);
  }
  90% {
    clip-path: var(--slice-1);
    transform: translate(-10px, 0px);
  }
  100% {
    clip-path: var(--slice-1);
    transform: translate(0);
  }
}


.icon-size {
  width: 30px;
  height: 30px;
  transition: transform 0.3s ease;
}

button:hover .icon-size {
  transform: scale(1.1);
} */




/* From Uiverse.io by 00Kubi */ 
.glow-container {
	position: relative;
	width: 190px;
	height: 254px;
	transition: 200ms;
  }

  
  /* #card {
	position: absolute;
	inset: 0;
	z-index: 0;
	display: flex;
	justify-content: center;
	align-items: center;
	border-radius: 20px;
	transition: 700ms;
	background: linear-gradient(45deg, #1a1a1a, #262626);
	border: 2px solid rgba(255, 255, 255, 0.1);
	overflow: hidden;
	box-shadow:
	  0 0 20px rgba(0, 0, 0, 0.3),
	  inset 0 0 20px rgba(0, 0, 0, 0.2);
  } */
 
  
  .cyber-lines span {
	position: absolute;
	background: linear-gradient(
	  90deg,
	  transparent,
	  rgba(92, 103, 255, 0.2),
	  transparent
	);
  }
  
  .cyber-lines span:nth-child(1) {
	top: 20%;
	left: 0;
	width: 100%;
	height: 1px;
	transform: scaleX(0);
	transform-origin: left;
	animation: lineGrow 3s linear infinite;
  }
  
  .cyber-lines span:nth-child(2) {
	top: 40%;
	right: 0;
	width: 100%;
	height: 1px;
	transform: scaleX(0);
	transform-origin: right;
	animation: lineGrow 3s linear infinite 1s;
  }
  
  .cyber-lines span:nth-child(3) {
	top: 60%;
	left: 0;
	width: 100%;
	height: 1px;
	transform: scaleX(0);
	transform-origin: left;
	animation: lineGrow 3s linear infinite 2s;
  }
  
  .cyber-lines span:nth-child(4) {
	top: 80%;
	right: 0;
	width: 100%;
	height: 1px;
	transform: scaleX(0);
	transform-origin: right;
	animation: lineGrow 3s linear infinite 1.5s;
  }
  
  .scan-line {
	position: absolute;
	inset: 0;
	background: linear-gradient(
	  to bottom,
	  transparent,
	  rgba(234, 53, 90, 0.15), /* Adjusted to match #ea355a */
	  transparent
	);
	transform: translateY(-100%);
	animation: scanMove 2s linear infinite;
  }
  
  @keyframes lineGrow {
	0% {
	  transform: scaleX(0);
	  opacity: 0;
	}
	50% {
	  transform: scaleX(1);
	  opacity: 1;
	}
	100% {
	  transform: scaleX(0);
	  opacity: 0;
	}
  }
  
  @keyframes scanMove {
	0% {
	  transform: translateY(-100%);
	}
	100% {
	  transform: translateY(100%);
	}
  }
  
  
  
  
  
>>>>>>> 15fbaafb
<|MERGE_RESOLUTION|>--- conflicted
+++ resolved
@@ -7,49 +7,9 @@
 
 @import "tailwindcss";
 
-[data-theme="light"] {
-  --color-primary: black;
-  --color-secondary: oklch(8% 0% 0);
-  --color-background: black;
-}
-
-[data-theme="dark"] {
-  --color-primary: #ea355a;
-  --color-secondary: oklch(8% 0% 0);
-  --color-background: black;
-}
-
-@theme {
-  /* --font-display: "Satoshi", "sans-serif"; */
-  --font-*: initial;
-  --font-display: "Tomorrow", "sans-serif";
-  --breakpoint-3xl: 1920px;
-
-  /* --color-primary: oklch(88.3% 0.1288 203.73); */
-  --color-primary: #ea355a;
-  --color-secondary: oklch(8% 0% 0);
-  --color-creators-secondary: oklch(45.9% 0.0227 21.99);
-  --color-background: black;
-  /* --font-primary: "Tomorrow", "sans-serif"; */
-  --font-primary: "JetBrains Mono", "italic";
-  --font-heading: "Teko", "normal";
-
-  --ease-fluid: cubic-bezier(0.3, 0, 0, 1);
-  --ease-snappy: cubic-bezier(0.2, 0, 0, 1);
-}
-
-<<<<<<< HEAD
-[data-theme="light"] {
-  --color-primary: oklch(88.3% 0.1288 203.73);
-  --color-secondary: oklch(100% 0% 1);
-  --color-creators-secondary: oklch(85% 0.05 220);
-  --color-background: white;
-}
-
-@layer components {
-  .glass-box {
-    @apply border-1 bg-primary/15 border-primary shadow-[0_0_3px] shadow-primary/80 inset-shadow-[0_0_3px] inset-shadow-primary/80;
-=======
+
+
+
 
 
   @theme {
@@ -113,7 +73,73 @@
 	src: url("https://fonts.googleapis.com/css?family=Barlow|Tomorrow:400,700&display=swap");
 	font-weight: normal;
 	font-style: normal;
->>>>>>> 15fbaafb
+  }
+
+  @font-face {
+	font-family: "ASIX-FOUNDER";
+	src: url("./assets/fonts/ASIX-FOUNDER-Italic.otf") format("truetype");
+	font-weight: normal;
+	font-style: normal;
+  }
+
+.logo {
+	font-family: "ASIX-FOUNDER", serif;
+  }
+
+
+  html {
+	font-family: var(--font-primary);
+	font-size: 1rem;
+	text-transform: uppercase;
+  }
+
+  * {
+		text-transform: uppercase;
+  }
+
+
+
+
+body {
+	margin: 0;
+	line-height: normal;
+}
+
+[data-theme="dark"] {
+  --color-primary: #ea355a;
+  --color-secondary: oklch(8% 0% 0);
+  --color-background: black;
+}
+
+@theme {
+  /* --font-display: "Satoshi", "sans-serif"; */
+  --font-*: initial;
+  --font-display: "Tomorrow", "sans-serif";
+  --breakpoint-3xl: 1920px;
+
+  /* --color-primary: oklch(88.3% 0.1288 203.73); */
+  --color-primary: #ea355a;
+  --color-secondary: oklch(8% 0% 0);
+  --color-creators-secondary: oklch(45.9% 0.0227 21.99);
+  --color-background: black;
+  /* --font-primary: "Tomorrow", "sans-serif"; */
+  --font-primary: "JetBrains Mono", "italic";
+  --font-heading: "Teko", "normal";
+
+  --ease-fluid: cubic-bezier(0.3, 0, 0, 1);
+  --ease-snappy: cubic-bezier(0.2, 0, 0, 1);
+}
+
+[data-theme="light"] {
+  --color-primary: oklch(88.3% 0.1288 203.73);
+  --color-secondary: oklch(100% 0% 1);
+  --color-creators-secondary: oklch(85% 0.05 220);
+  --color-background: white;
+}
+
+@layer components {
+  .glass-box {
+    @apply border-1 bg-primary/15 border-primary shadow-[0_0_3px] shadow-primary/80 inset-shadow-[0_0_3px] inset-shadow-primary/80;
   }
 }
 
@@ -151,7 +177,6 @@
   text-transform: uppercase;
 }
 
-<<<<<<< HEAD
 /* Napin perusstyylit */
 .button {
   transition: all 0.3s ease-in-out;
@@ -159,9 +184,6 @@
   cursor: pointer;
   /* Käyttäjän ei tarvitse arvailla, että se on klikattavissa */
 }
-=======
-
->>>>>>> 15fbaafb
 
 .stroke-primary {
   stroke: oklch(65.28% 0.1966 20.69);
@@ -318,87 +340,6 @@
 .page-exit {
   animation: slideOutToTop 0.6s ease-in-out forwards;
 }
-
-.page-container {
-  position: absolute;
-  width: 100%;
-  height: 100%;
-}
-
-.difficulty-selector {
-  display: flex;
-  flex-direction: column;
-  align-items: center;
-  margin: 20px;
-}
-
-.difficulty-label {
-  font-size: 18px;
-  margin-bottom: 10px;
-}
-
-input[type="range"] {
-  width: 200px;
-  margin-bottom: 10px;
-}
-
-#difficulty-value {
-  font-size: 16px;
-  font-weight: bold;
-}
-
-#settings-modal {
-  position: fixed;
-  /* Ensures it's positioned relative to the viewport */
-  top: 50%;
-  /* Centering it vertically */
-  left: 50%;
-  /* Centering it horizontally */
-  transform: translate(-50%, -50%);
-  /* Adjusting it to be exactly in the center */
-  width: 80%;
-  /* Adjust width as needed */
-  max-width: 600px;
-  /* You can limit the max width */
-  min-width: 300px;
-  /* You can set a minimum width */
-  border-radius: 8px;
-  /* Rounded corners */
-  box-shadow: 0 4px 6px rgba(0, 0, 0, 0.1);
-  /* Soft shadow around the modal */
-  padding: 20px;
-  /* Padding inside the modal */
-  z-index: 1000;
-  /* Ensures it's above other content */
-}
-
-#settings-modal-content {
-  margin: 20px 0;
-  /* Margin for content */
-}
-
-.modal-container {
-  position: fixed;
-  /* Ensures it's positioned relative to the viewport */
-  transform: translate(10%);
-  /* Adjusting it to be exactly in the center */
-  top: 100px;
-  left: 50%;
-}
-
-<<<<<<< HEAD
-#auth-modal {
-  position: fixed;
-  /* Ensures it's positioned relative to the viewport */
-  top: 50%;
-  /* Centering it vertically */
-  left: 50%;
-  /* Centering it horizontally */
-  transform: translate(-50%, -50%);
-  z-index: 1000;
-  /* Ensures it's above other content */
-}
-=======
 
 
  
@@ -640,5 +581,4 @@
   
   
   
-  
->>>>>>> 15fbaafb
+  