--- conflicted
+++ resolved
@@ -5,6 +5,7 @@
 import { AnimatePresence, motion } from 'framer-motion';
 
 import { Footer } from './components/footer/Footer.tsx';
+import BackgroundGameProvider from './components/game/BackgroundGameProvider.tsx';
 import { Header } from './components/header/Header.tsx';
 import { ChatModal } from './components/modals/ChatModal.tsx';
 import { SettingsModal } from './components/modals/SettingsModal.tsx';
@@ -32,13 +33,7 @@
     <WebSocketProvider>
       <ChatProvider>
         <GameOptionsProvider>
-<<<<<<< HEAD
           <BackgroundGameProvider />
-=======
-          {/* <div className="fixed inset-0 -z-10">
-            <BackgroundGameProvider />
-          </div> */}
->>>>>>> 8b28f06f
           <div
             id="app-container"
             className={`flex flex-col relative items-center min-h-screen w-screen overflow-hidden text-primary p-2 `}
