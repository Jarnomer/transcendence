import React, { useState, useEffect } from 'react';
import { BrowserRouter as Router, Route, Routes, useLocation, useNavigate } from "react-router-dom";
import { LoginPage } from "./pages/LoginPage.tsx";
import { Header } from './components/Header.tsx';
import { Footer } from './components/Footer.tsx';
import { GameMenu } from './pages/GameMenu.tsx';
import { CreatorsPage } from "./pages/CreatorsPage.tsx"
import { GamePage } from "./pages/GamePage.tsx";
import { SettingsModal } from './components/modals/SettingsModal.tsx';
import { AuthModal } from './components/modals/authModal.tsx';
import { api } from './services/api.ts';
import { ModalProvider } from './components/modals/ModalContext.tsx';
import { GoBackButton } from './components/GoBackButton.tsx';
import { ProfilePage } from './pages/ProfilePage.tsx';
import { useAnimatedNavigate } from './animatedNavigate.tsx';
import { BackgroundGlow } from './components/BackgroundGlow.tsx';
import { ChatPage } from './pages/ChatPage.tsx';
import { WebSocketProvider } from './services/WebSocketContext.tsx';

export const IsLoggedInContext = React.createContext<{
	isLoggedIn: boolean;
	setIsLoggedIn: React.Dispatch<React.SetStateAction<boolean>>;
	logout: () => void;
} | undefined>(undefined);


// export function animatePageChange() {
// 	const appDiv = document.getElementById("root")!;
// 	appDiv.classList.add("closing");

// 	setTimeout(() => {
// 		appDiv.classList.remove("closing");
// 		appDiv.classList.add("opening");

// 		setTimeout(() => {
// 			appDiv.classList.remove("opening");
// 		}, 400);
// 	}, 200);
// }

const App: React.FC = () => {
	const [isLoggedIn, setIsLoggedIn] = useState<boolean>(false);
	const [isSettingsModalOpen, setIsSettingsModalOpen] = useState<boolean>(false); // Modal state
	const [isGameRunning, setIsGameRunning] = useState<boolean>(false);



	// authentication check to backend database preventing unauthorized tokens
	async function checkAuth() {
		console.log("Checking auth");
		const token = localStorage.getItem("token");
		if (!token) {
			setIsLoggedIn(false);
			return;
		}
		try {
			const res = await api.get<ValidateResponse>("/auth/validate"); // Backend should return 200 if valid
			localStorage.setItem("userID", res.data.user.id);
			localStorage.setItem("username", res.data.user.username);
			console.log(res.data);
			setIsLoggedIn(true);
		} catch (error) {
			console.error("Token validation failed:", error);
			localStorage.removeItem("token");
			localStorage.removeItem("userID");
			setIsLoggedIn(false);
		}
	}

	const logout = async () => {
		try {
			await api.post("/auth/logout", { user_id: localStorage.getItem("userID") });
			await api.patch(`/user/${localStorage.getItem("userID")}`, { status: 'offline' });
		} catch (error) {
			console.error("Logout failed:", error);
		} finally {
			localStorage.removeItem("token");
			localStorage.removeItem("userID");
			localStorage.removeItem("username");
			setIsLoggedIn(false);
			console.log("logged out");
			window.location.href = "/login";
		}
	};

	useEffect(() => {
		checkAuth();
		return () => {
			console.log("Cleanup");
		}
	}, [location]);


	return (
		<ModalProvider>
			<IsLoggedInContext.Provider value={{ isLoggedIn, setIsLoggedIn, logout }}>
<<<<<<< HEAD

				<Router>
					<div id="app-container" className={`flex flex-col relative items-center min-h-screen w-screen text-primary bg-background p-2  `}>
						{/* RADIAL CIRCLE ON THE BACKGROUND */}
						{/* <div id="radial-bg" className="absolute inset-0 w-full h-full opacity-20 bg-[radial-gradient(circle_at_30%_20%,_theme(colors.primary)_5%,_rgba(0,0,0,0)_80%)]"></div> */}

						<Header isGameRunning={isGameRunning} />
						<div id="app-content" className="mt-2 flex flex-col flex-grow w-full min-h-full justify-center items-center">
							<Routes>
								<Route path="/" element={isLoggedIn ? <GameMenu /> : <LoginPage />} />
								<Route path="/login" element={<LoginPage />} />
								<Route path="/gameMenu" element={isLoggedIn ? <GameMenu /> : <LoginPage />} />
								<Route path="/game" element={isLoggedIn ? <GamePage setIsGameRunning={setIsGameRunning} /> : <LoginPage />} />
								<Route path="/creators" element={<CreatorsPage />} />
								<Route path="/profile" element={isLoggedIn ? <ProfilePage /> : <LoginPage />} />
								<Route path="/chat" element={isLoggedIn ? <ChatPage /> : <LoginPage />} />
							</Routes>
							{/* Conditionally render the modals */}
							{<SettingsModal />}
							{<AuthModal />}
=======
				<WebSocketProvider>
					<Router>
						<div id="app-container" className={`flex flex-col relative items-center min-h-screen w-screen text-primary bg-background p-2  `}>
							<Header isGameRunning={isGameRunning} />
							<div id="app-content" className="mt-2 flex flex-col w-full min-h-full justify-center items-center">
								<Routes>
									<Route path="/" element={isLoggedIn ? <GameMenu /> : <LoginPage />} />
									<Route path="/login" element={<LoginPage />} />
									<Route path="/gameMenu" element={isLoggedIn ? <GameMenu /> : <LoginPage />} />
									<Route path="/game" element={isLoggedIn ? <GamePage /> : <LoginPage />} />
									<Route path="/creators" element={<CreatorsPage />} />
									<Route path="/profile" element={isLoggedIn ? <ProfilePage /> : <LoginPage />} />
									<Route path="/chat" element={isLoggedIn ? <ChatPage /> : <LoginPage />} />
								</Routes>
								{/* Conditionally render the modals */}
								{<SettingsModal />}
								{<AuthModal />}
							</div>
							{!isGameRunning ? <Footer /> : null}
>>>>>>> 16edd524
						</div>
					</Router>
				</WebSocketProvider>
			</IsLoggedInContext.Provider>
		</ModalProvider>
	);
};

export default App;

interface ValidateResponse {
	user: {
		username: string;
		id: string;
	}
}<|MERGE_RESOLUTION|>--- conflicted
+++ resolved
@@ -94,28 +94,6 @@
 	return (
 		<ModalProvider>
 			<IsLoggedInContext.Provider value={{ isLoggedIn, setIsLoggedIn, logout }}>
-<<<<<<< HEAD
-
-				<Router>
-					<div id="app-container" className={`flex flex-col relative items-center min-h-screen w-screen text-primary bg-background p-2  `}>
-						{/* RADIAL CIRCLE ON THE BACKGROUND */}
-						{/* <div id="radial-bg" className="absolute inset-0 w-full h-full opacity-20 bg-[radial-gradient(circle_at_30%_20%,_theme(colors.primary)_5%,_rgba(0,0,0,0)_80%)]"></div> */}
-
-						<Header isGameRunning={isGameRunning} />
-						<div id="app-content" className="mt-2 flex flex-col flex-grow w-full min-h-full justify-center items-center">
-							<Routes>
-								<Route path="/" element={isLoggedIn ? <GameMenu /> : <LoginPage />} />
-								<Route path="/login" element={<LoginPage />} />
-								<Route path="/gameMenu" element={isLoggedIn ? <GameMenu /> : <LoginPage />} />
-								<Route path="/game" element={isLoggedIn ? <GamePage setIsGameRunning={setIsGameRunning} /> : <LoginPage />} />
-								<Route path="/creators" element={<CreatorsPage />} />
-								<Route path="/profile" element={isLoggedIn ? <ProfilePage /> : <LoginPage />} />
-								<Route path="/chat" element={isLoggedIn ? <ChatPage /> : <LoginPage />} />
-							</Routes>
-							{/* Conditionally render the modals */}
-							{<SettingsModal />}
-							{<AuthModal />}
-=======
 				<WebSocketProvider>
 					<Router>
 						<div id="app-container" className={`flex flex-col relative items-center min-h-screen w-screen text-primary bg-background p-2  `}>
@@ -135,7 +113,6 @@
 								{<AuthModal />}
 							</div>
 							{!isGameRunning ? <Footer /> : null}
->>>>>>> 16edd524
 						</div>
 					</Router>
 				</WebSocketProvider>
