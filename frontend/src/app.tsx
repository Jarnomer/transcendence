--- conflicted
+++ resolved
@@ -30,15 +30,9 @@
         <GraphicsSettingsProvider>
           <GameOptionsProvider>
             <Router>
-<<<<<<< HEAD
-              {/* <div className="fixed">
+              <div className="fixed">
                 <BackgroundProvider />
-              </div> */}
-=======
-              <div className="fixed">
-                {/* <BackgroundProvider /> */}
               </div>
->>>>>>> 4c5030b3
 
               <div
                 id="app-main-container"
