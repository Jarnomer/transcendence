--- conflicted
+++ resolved
@@ -24,17 +24,12 @@
       <ChatProvider>
         <GameOptionsProvider>
           <Router>
-<<<<<<< HEAD
-            <BackgroundGameProvider />
-
-=======
             <UnifiedGameProvider />
->>>>>>> 365e802d
             <div
               id="app-main-container"
               className={`flex flex-col relative items-center min-h-screen w-full overflow-hidden text-primary p-2 `}
             >
-              <div id="app-content" className="relative p-5 w-full h-full max-w-screen-lg">
+              <div id="app-content" className="relative w-full h-full max-w-screen-lg">
                 <Header />
                 <AnimatePresence>
                   <motion.div
