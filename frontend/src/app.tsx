--- conflicted
+++ resolved
@@ -31,23 +31,10 @@
 
   return (
     <WebSocketProvider>
-      {/* Background game provider */}
-<<<<<<< HEAD
-      <BackgroundGameProvider />
-      {/* Game options provider */}
-      <ModalProvider>
-        <GameOptionsProvider>
-          <div
-            id="app-container"
-            className={`flex flex-col relative items-center min-h-screen w-screen text-primary p-2 `}
-          >
-            <Header />
-=======
       <ChatProvider>
         <BackgroundGameProvider />
         <ModalProvider>
           <GameOptionsProvider>
->>>>>>> ea508847
             <div
               id="app-container"
               className={`flex flex-col relative items-center min-h-screen w-screen text-primary p-2 `}
