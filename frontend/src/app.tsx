import React from 'react';

import { Toaster } from 'react-hot-toast';
import { BrowserRouter as Router } from 'react-router-dom';

import { AnimatePresence, motion } from 'framer-motion';

import { FloatingChatWrapper } from './components/chat/floatingChat/FloatingChatWrapper.tsx';
import { Footer } from './components/footer/Footer.tsx';
import BackgroundProvider from './components/game/BackgroundProvider.tsx';
import { Header } from './components/header/Header.tsx';
import { ConfirmModal } from './components/modals/CornfirmModal.tsx';
import { EditProfileModal } from './components/modals/EditProfileModal.tsx';
import { ErrorModal } from './components/modals/ErrorModal.tsx';
import { JoinGameNotificationModal } from './components/modals/JoinGameNotification.tsx';
import { SettingsModal } from './components/modals/SettingsModal.tsx';
import { MobileNavBar } from './components/navBar/MobileNavBar.tsx';
import { AnimatedRoutes } from './components/routes/AnimatedRoutes.tsx';
import { BackgroundGlitch } from './components/visual/BackgroundGlitch.tsx';
import { AudioSettingsProvider } from './contexts/audioContext/AudioSettingsContext.tsx';
import { GameOptionsProvider } from './contexts/gameContext/GameOptionsContext.tsx';
<<<<<<< HEAD
import { LoadingProvider } from './contexts/gameContext/LoadingContextProvider.tsx';
=======
import { GraphicsSettingsProvider } from './contexts/user/GraphicsContext.tsx';
>>>>>>> 2fe6fbac

const App: React.FC = () => {
  console.log('---- APP MOUNTED ----');

  return (
    <>
      <AudioSettingsProvider>
<<<<<<< HEAD
        <GameOptionsProvider>
          <LoadingProvider>
=======
        <GraphicsSettingsProvider>
          <GameOptionsProvider>
>>>>>>> 2fe6fbac
            <Router>
              {/* <div className="fixed"> */}
              <BackgroundProvider />
              {/* </div> */}
              <div
                id="app-main-container"
                className={`flex flex-col grow relative items-center min-w-screen h-full min-h-screen w-full text-primary md:p-2`}
              >
                <Header />
                <div
                  id="app-content"
                  className="relative flex grow flex-col w-full max-w-screen-lg"
                >
                  <AnimatePresence>
                    <motion.div
                      id="backgroundGlitch"
                      aria-hidden="true"
                      className="absolute top-12 w-full h-full point pointer-events-none"
                    >
                      <BackgroundGlitch duration={1100} />
                    </motion.div>
                  </AnimatePresence>

                  <AnimatedRoutes />
                </div>
                <Footer />
              </div>
              <Footer />
              <FloatingChatWrapper />
              <MobileNavBar></MobileNavBar>
              <EditProfileModal></EditProfileModal>
              <SettingsModal></SettingsModal>
              <JoinGameNotificationModal></JoinGameNotificationModal>
              <ConfirmModal></ConfirmModal>
              <ErrorModal></ErrorModal>
            </Router>
<<<<<<< HEAD
          </LoadingProvider>
=======
>>>>>>> 2fe6fbac

            <Toaster position="bottom-right" />
          </GameOptionsProvider>
        </GraphicsSettingsProvider>
      </AudioSettingsProvider>
    </>
  );
};

export default App;<|MERGE_RESOLUTION|>--- conflicted
+++ resolved
@@ -19,11 +19,8 @@
 import { BackgroundGlitch } from './components/visual/BackgroundGlitch.tsx';
 import { AudioSettingsProvider } from './contexts/audioContext/AudioSettingsContext.tsx';
 import { GameOptionsProvider } from './contexts/gameContext/GameOptionsContext.tsx';
-<<<<<<< HEAD
 import { LoadingProvider } from './contexts/gameContext/LoadingContextProvider.tsx';
-=======
 import { GraphicsSettingsProvider } from './contexts/user/GraphicsContext.tsx';
->>>>>>> 2fe6fbac
 
 const App: React.FC = () => {
   console.log('---- APP MOUNTED ----');
@@ -31,53 +28,46 @@
   return (
     <>
       <AudioSettingsProvider>
-<<<<<<< HEAD
-        <GameOptionsProvider>
-          <LoadingProvider>
-=======
         <GraphicsSettingsProvider>
           <GameOptionsProvider>
->>>>>>> 2fe6fbac
-            <Router>
-              {/* <div className="fixed"> */}
-              <BackgroundProvider />
-              {/* </div> */}
-              <div
-                id="app-main-container"
-                className={`flex flex-col grow relative items-center min-w-screen h-full min-h-screen w-full text-primary md:p-2`}
-              >
-                <Header />
+            <LoadingProvider>
+              <Router>
+                {/* <div className="fixed"> */}
+                <BackgroundProvider />
+                {/* </div> */}
                 <div
-                  id="app-content"
-                  className="relative flex grow flex-col w-full max-w-screen-lg"
+                  id="app-main-container"
+                  className={`flex flex-col grow relative items-center min-w-screen h-full min-h-screen w-full text-primary md:p-2`}
                 >
-                  <AnimatePresence>
-                    <motion.div
-                      id="backgroundGlitch"
-                      aria-hidden="true"
-                      className="absolute top-12 w-full h-full point pointer-events-none"
-                    >
-                      <BackgroundGlitch duration={1100} />
-                    </motion.div>
-                  </AnimatePresence>
+                  <Header />
+                  <div
+                    id="app-content"
+                    className="relative flex grow flex-col w-full max-w-screen-lg"
+                  >
+                    <AnimatePresence>
+                      <motion.div
+                        id="backgroundGlitch"
+                        aria-hidden="true"
+                        className="absolute top-12 w-full h-full point pointer-events-none"
+                      >
+                        <BackgroundGlitch duration={1100} />
+                      </motion.div>
+                    </AnimatePresence>
 
-                  <AnimatedRoutes />
+                    <AnimatedRoutes />
+                  </div>
+                  <Footer />
                 </div>
                 <Footer />
-              </div>
-              <Footer />
-              <FloatingChatWrapper />
-              <MobileNavBar></MobileNavBar>
-              <EditProfileModal></EditProfileModal>
-              <SettingsModal></SettingsModal>
-              <JoinGameNotificationModal></JoinGameNotificationModal>
-              <ConfirmModal></ConfirmModal>
-              <ErrorModal></ErrorModal>
-            </Router>
-<<<<<<< HEAD
-          </LoadingProvider>
-=======
->>>>>>> 2fe6fbac
+                <FloatingChatWrapper />
+                <MobileNavBar></MobileNavBar>
+                <EditProfileModal></EditProfileModal>
+                <SettingsModal></SettingsModal>
+                <JoinGameNotificationModal></JoinGameNotificationModal>
+                <ConfirmModal></ConfirmModal>
+                <ErrorModal></ErrorModal>
+              </Router>
+            </LoadingProvider>
 
             <Toaster position="bottom-right" />
           </GameOptionsProvider>
