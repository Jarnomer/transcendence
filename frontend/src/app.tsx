--- conflicted
+++ resolved
@@ -32,21 +32,13 @@
   return (
     <WebSocketProvider>
       <ChatProvider>
-<<<<<<< HEAD
-        <ModalProvider>
-          <GameOptionsProvider>
-            <BackgroundGameProvider />
-=======
         <GameOptionsProvider>
-          <div className="fixed inset-0 -z-10">
-            <BackgroundGameProvider />
-          </div>
+          <BackgroundGameProvider />
           <div
             id="app-container"
             className={`flex flex-col relative items-center min-h-screen w-screen overflow-hidden text-primary p-2 `}
           >
             <Header />
->>>>>>> 172a59f9
             <div
               id="app-content"
               className="relative md:px-10 flex flex-grow flex-col w-full justify-center items-center"
