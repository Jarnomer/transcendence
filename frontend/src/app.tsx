import React, { useEffect } from 'react';

import { useLocation } from 'react-router-dom';

import { AnimatePresence, motion } from 'framer-motion';

import { Footer } from './components/footer/Footer.tsx';
import { Header } from './components/header/Header.tsx';
import { ModalProvider } from './components/modals/ModalContext.tsx';
import { AnimatedRoutes } from './components/routes/AnimatedRoutes.tsx';
import { BackgroundGlitch } from './components/visual/BackgroundGlitch.tsx';
import { GameOptionsProvider } from './contexts/gameContext/GameOptionsContext.tsx';
import { useUser } from './contexts/user/UserContext';
import { WebSocketProvider } from './contexts/WebSocketContext.tsx';

const App: React.FC = () => {
  const location = useLocation();
  const { user, checkAuth } = useUser();

  console.log('app rendered');

  useEffect(() => {
    checkAuth();
    return () => {
      console.log('Cleanup');
    };
  }, [location]);

  return (
    <WebSocketProvider>
      {/* Background game provider */}
<<<<<<< HEAD

      {/* <BackgroundGameProvider /> */}
=======
      <BackgroundGameProvider />
>>>>>>> 44cac5f5
      <ModalProvider>
        <GameOptionsProvider>
          <div
            id="app-container"
            className={`flex flex-col relative items-center min-h-screen w-screen text-primary p-2 `}
          >
<<<<<<< HEAD
            <Header />
            <div
              id="app-content"
              className="mt-2 md:px-10 flex flex-grow flex-col w-full justify-center items-center"
            >
              {/* Game options provider */}
              <AnimatePresence>
                <motion.div id="backgroundGlitch" className="w-full h-full">
                  <BackgroundGlitch duration={1100} />
                </motion.div>
              </AnimatePresence>
              <AnimatedRoutes></AnimatedRoutes>
              {/* Conditionally render the modals */}
              {<SettingsModal />}
              {<AuthModal />}
            </div>
            {location.pathname !== '/game' ? <Footer /> : null}
=======
            <AnimatePresence>
              <motion.div id="backgroundGlitch" aria-hidden="true" className="w-full h-full">
                <BackgroundGlitch duration={1100} />
              </motion.div>
            </AnimatePresence>
            <AnimatedRoutes></AnimatedRoutes>
>>>>>>> 44cac5f5
          </div>
        </GameOptionsProvider>
      </ModalProvider>
    </WebSocketProvider>
  );
};

export default App;<|MERGE_RESOLUTION|>--- conflicted
+++ resolved
@@ -29,44 +29,27 @@
   return (
     <WebSocketProvider>
       {/* Background game provider */}
-<<<<<<< HEAD
-
       {/* <BackgroundGameProvider /> */}
-=======
-      <BackgroundGameProvider />
->>>>>>> 44cac5f5
+      {/* Game options provider */}
       <ModalProvider>
         <GameOptionsProvider>
           <div
             id="app-container"
             className={`flex flex-col relative items-center min-h-screen w-screen text-primary p-2 `}
           >
-<<<<<<< HEAD
             <Header />
             <div
               id="app-content"
               className="mt-2 md:px-10 flex flex-grow flex-col w-full justify-center items-center"
             >
-              {/* Game options provider */}
               <AnimatePresence>
-                <motion.div id="backgroundGlitch" className="w-full h-full">
+                <motion.div id="backgroundGlitch" aria-hidden="true" className="w-full h-full">
                   <BackgroundGlitch duration={1100} />
                 </motion.div>
               </AnimatePresence>
               <AnimatedRoutes></AnimatedRoutes>
-              {/* Conditionally render the modals */}
-              {<SettingsModal />}
-              {<AuthModal />}
             </div>
             {location.pathname !== '/game' ? <Footer /> : null}
-=======
-            <AnimatePresence>
-              <motion.div id="backgroundGlitch" aria-hidden="true" className="w-full h-full">
-                <BackgroundGlitch duration={1100} />
-              </motion.div>
-            </AnimatePresence>
-            <AnimatedRoutes></AnimatedRoutes>
->>>>>>> 44cac5f5
           </div>
         </GameOptionsProvider>
       </ModalProvider>
