import React, { useEffect, useState } from 'react';

import { useNavigate } from 'react-router-dom';

import { AnimatePresence, motion } from 'framer-motion';

import { useMatchmaking } from '@/hooks';

import { useGameOptionsContext, useModal, useWebSocketContext } from '@contexts';

import {
  TournamentBracket,
  TournamentLobbyNav,
  TournamentSettings,
  slideFromRightVariants,
} from '@components/layout';

import {
  TournamentBracket as BracketType,
  TournamentMatch,
  generateEmptyBracket,
} from '@shared/types';

export const TournamentLobby: React.FC = () => {
  const [activeTab, setActiveTab] = useState<string>('settings');
  const { difficulty, lobby, mode } = useGameOptionsContext();
  const navigate = useNavigate();

  // Add a fallback for difficulty (default to 8 players)
  const playerCount = difficulty ? parseInt(difficulty) : 8;

  const [bracket, setBracket] = useState<BracketType>(generateBracket(playerCount));

<<<<<<< HEAD
=======
  const [players, setPlayers] = useState<any[]>([]);
>>>>>>> 9efcdb19
  const { connections, cleanup, cancelQueue, cancelGame, matchmakingState } = useWebSocketContext();

  const { openModal } = useModal();

  useMatchmaking();

  useEffect(() => {
    if (mode === 'tournament') {
      setActiveTab('players');
    }
  }, [lobby]);

  useEffect(() => {
    if (
      matchmakingState.phase === 'in_game' &&
      location.pathname !== '/game' &&
      mode === 'tournament'
    ) {
      handleClickOpenModal();
    }
  }, [matchmakingState.phase, location.pathname]);


  useEffect(() => {
    if (matchmakingState.participants) {
      console.log('participants: ', matchmakingState.participants);
      setPlayers(matchmakingState.participants);
    }
  }, [matchmakingState.participants]);

  // CREATE DUMMY DATA FOR TOURNAMENT BRACKET, DELETE LATER
  function generateBracket(playerCount: number): BracketType {
    return generateEmptyBracket(playerCount);
  }

  // console.log(bracket);
  /// END OF DUMMY DATA

  useEffect(() => {
    // Only proceed if matches exist
    if (!matchmakingState.matches || !matchmakingState.matches.length) return;

    // Create a deep copy of the bracket to avoid mutation issues
    const newBracket = JSON.parse(JSON.stringify(bracket)) as BracketType;

    // Explicitly typing the iterators in the forEach loops to fix the 'any' type
    matchmakingState.matches.forEach((roundMatches: TournamentMatch[], roundIndex: number) => {
      roundMatches.forEach((match: TournamentMatch, matchIndex: number) => {
        // Add bounds checking to prevent potential runtime errors
        if (roundIndex < newBracket.length && matchIndex < newBracket[roundIndex].length) {
          // Update the match data
          newBracket[roundIndex][matchIndex].gameId = match.gameId;
          newBracket[roundIndex][matchIndex].players = match.players;
          newBracket[roundIndex][matchIndex].isComplete = match.isComplete;
        }
      });
    });

    setBracket(newBracket);
    console.log('bracket: ', newBracket);
  }, [matchmakingState.matches]);

  const onAccept = () => {
    console.log('joining game..');
    navigate('/game');
  };

  const onDecline = () => {
    console.log('Declining game..');
    cleanup();
    cancelGame();
    cancelQueue();
    if (location.pathname === '/tournamentLobby') {
      navigate('/home');
    }
  };

  const handleClickOpenModal = () => {
    console.log('opening modal');
    openModal('joinGameModal', {
      onAccept: onAccept,
      onDecline: onDecline,
    });
  };

  useEffect(() => {
    if (connections.matchmaking !== 'connected') return;
  }, [connections]);

  return (
    <>
      <motion.div className="w-full h-full flex flex-col justify-between relative z-10 gap-5">
        {mode === 'tournament' && (
          <header className="flex w-full justify-between">
            <TournamentLobbyNav activeTab={activeTab} setActiveTab={setActiveTab} />
<<<<<<< HEAD
            <span className="text-secondary">X/{difficulty} Players</span>
=======
            <span className="text-secondary">
              {players.length}/{difficulty} Players
            </span>
>>>>>>> 9efcdb19
          </header>
        )}

        <div className="flex flex-col md:flex-col gap-2 justify-center items-center w-full h-full flex-grow">
          <motion.div className="flex flex-col">
            <AnimatePresence mode="wait">
              {activeTab === 'fakeBracket' ? (
                // BRACKET FILLED WITH FAKE DATA
                <TournamentBracket players={bracket} />
              ) : activeTab === 'settings' ? (
                <motion.div
                  key="tournamentSettings"
                  className="w-full "
                  variants={slideFromRightVariants}
                  initial="initial"
                  animate="animate"
                  exit="exit"
                >
                  <TournamentSettings />
                </motion.div>
              ) : (
                // BRACKET FILLED WITH REAL DATA
                <TournamentBracket players={bracket} />
              )}
            </AnimatePresence>
          </motion.div>
        </div>
      </motion.div>
    </>
  );
};<|MERGE_RESOLUTION|>--- conflicted
+++ resolved
@@ -31,10 +31,7 @@
 
   const [bracket, setBracket] = useState<BracketType>(generateBracket(playerCount));
 
-<<<<<<< HEAD
-=======
   const [players, setPlayers] = useState<any[]>([]);
->>>>>>> 9efcdb19
   const { connections, cleanup, cancelQueue, cancelGame, matchmakingState } = useWebSocketContext();
 
   const { openModal } = useModal();
@@ -130,13 +127,9 @@
         {mode === 'tournament' && (
           <header className="flex w-full justify-between">
             <TournamentLobbyNav activeTab={activeTab} setActiveTab={setActiveTab} />
-<<<<<<< HEAD
-            <span className="text-secondary">X/{difficulty} Players</span>
-=======
             <span className="text-secondary">
               {players.length}/{difficulty} Players
             </span>
->>>>>>> 9efcdb19
           </header>
         )}
 
