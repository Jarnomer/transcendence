--- conflicted
+++ resolved
@@ -33,9 +33,16 @@
     generateBracket(parseInt(difficulty!))
   );
 
-  const { connections, cleanup, cancelQueue, cancelGame, matchmakingState } = useWebSocketContext();
-
-  const { openModal } = useModal();
+  const {
+    matchmakingSocket,
+    connections,
+    sendMessage,
+    cleanup,
+    cancelQueue,
+    cancelGame,
+    matchmakingState,
+  } = useWebSocketContext();
+  const { openModal, closeModal } = useModal();
 
   useMatchmaking();
 
@@ -92,7 +99,6 @@
 
   // const bracket = generateBracket(parseInt(difficulty!));
 
-<<<<<<< HEAD
   // const fakePlayer = {
   //   user_id: user?.user_id,
   //   avatar_url: user?.avatar_url,
@@ -119,23 +125,6 @@
     setBracket(newBracket);
     console.log('bracket: ', newBracket);
   }, [matchmakingState.matches]);
-=======
-  const fakePlayer: FriendType = {
-    user_id: user?.user_id || 'default-id',
-    avatar_url: user?.avatar_url || 'uploads/default_avatar.png',
-    display_name: user?.display_name || 'Mystery Man',
-    status: 'online',
-  };
-
-  const fakePlayer2: FriendType = {
-    user_id: 'default-id',
-    avatar_url: 'uploads/default_avatar.png',
-    display_name: 'Mystery Man',
-    status: 'online',
-  };
-
-  bracket[0][0].players = [fakePlayer, fakePlayer2];
->>>>>>> c60118d3
 
   const onAccept = () => {
     console.log('joining game..');
