--- conflicted
+++ resolved
@@ -9,199 +9,6 @@
 import { useChatContext } from '../contexts/chatContext/ChatContext';
 import { useUser } from '../contexts/user/UserContext';
 
-<<<<<<< HEAD
-export const slideFromLeftVariants = {
-  initial: {
-    x: '-100%',
-    scale: 1.05,
-  },
-  animate: {
-    x: 0,
-    scale: 1,
-    transition: {
-      x: { duration: 0.4, ease: 'easeInOut' },
-      scale: { delay: 0.4, duration: 0.2, ease: 'easeInOut' },
-    },
-  },
-  exit: {
-    x: '-100%',
-    scale: 1.05,
-    opacity: 1,
-    transition: {
-      scale: { duration: 0.2, ease: 'easeOut' },
-      x: { delay: 0.2, duration: 0.4, ease: 'easeInOut' },
-    },
-  },
-};
-
-export const slideFromRightVariants = {
-  initial: {
-    x: '100%',
-    scale: 1.05,
-  },
-  animate: {
-    x: 0,
-    scale: 1,
-    transition: {
-      x: { duration: 0.4, ease: 'easeInOut' },
-      scale: { delay: 0.4, duration: 0.2, ease: 'easeInOut' },
-    },
-  },
-  exit: {
-    x: '100%',
-    scale: 1.05,
-    opacity: 1,
-    transition: {
-      scale: { duration: 0.2, ease: 'easeOut' },
-      x: { delay: 0.2, duration: 0.4, ease: 'easeInOut' },
-    },
-  },
-};
-
-export const SpectateSmallCanvas: React.FC = () => {
-  return (
-    <>
-      <p>asd vs asd 0 - 0</p>
-      <img src="images/gameplay.gif" className="glass-box"></img>
-    </>
-  );
-};
-
-type Props = {
-  players: string[]; // or whatever type your players are
-};
-
-export const SpectateMatchesList: React.FC<Props> = ({ players }) => {
-  if (!players) return;
-  const matchCount = Math.floor(players.length / 2); // one match = two players
-
-  return (
-    <div className="h-full w-full flex items-center justify-center">
-      <motion.ul className="p-2  flex flex-wrap gap-2 justify-start items-center">
-        {Array.from({ length: matchCount }).map((_, index) => (
-          <li key={index} className="w-[300px] h-[200px] hover:text-secondary">
-            <SpectateSmallCanvas />
-          </li>
-        ))}
-      </motion.ul>
-    </div>
-  );
-};
-
-export const Spectate: React.FC<Props> = ({ players }) => {
-  const [selectedMatch, setSelectedMatch] = useState(null);
-
-  if (!selectedMatch) {
-    return <SpectateMatchesList players={players}></SpectateMatchesList>;
-  }
-  return <></>;
-};
-
-export const TournamentLobbyNav: React.FC<{
-  activeTab: string;
-  setActiveTab: React.Dispatch<React.SetStateAction<string>>;
-}> = ({ activeTab, setActiveTab }) => {
-  const navigate = useNavigate();
-  const { setLobby, setDifficulty, setMode, resetGameOptions } = useGameOptionsContext();
-
-  // useEffect(() => {
-  //   resetGameOptions();
-  // }, []);
-
-  return (
-    <motion.div
-      id="home-page-nav"
-      className="flex relative overflow-hidden p-0 items-center text-lg gap-3 md:gap-6"
-      layout
-      transition={{ duration: 0.4, ease: 'easeInOut' }}
-    >
-      <span className="relative p-0 flex gap-4">
-        <button
-          className={`btn btn-primary ${activeTab === 'settings' ? ' text-secondary' : ''}`}
-          onClick={() => setActiveTab('settings')}
-        >
-          Settings
-        </button>
-
-        <button onClick={() => setActiveTab('players')}>
-          <span className={`${activeTab === 'players' ? ' text-secondary' : ''}`}>Players</span>
-        </button>
-
-        <button onClick={() => setActiveTab('matches')}>
-          <span className={`${activeTab === 'matches' ? ' text-secondary' : ''}`}>Matches</span>
-        </button>
-      </span>
-    </motion.div>
-  );
-};
-
-export const TournamentSettings: React.FC = () => {
-  return <GameOptions></GameOptions>;
-};
-
-export const TournamentPlayerList: React.FC = () => {
-  return (
-    <div className="h-full w-full">
-      <motion.ul className="p-2 w-full h-full flex flex-col justify-items-start gap-2 overflow-y-scroll">
-        <motion.li
-          className="h-[57px] min-w-[282px] flex gap-3 hover:scale-[1.02] p-1 hover:text-secondary"
-          // onClick={() => navigate(`/profile/${user.user_id}`)}
-        >
-          <ListSvgContainer>
-            <div className="flex items-center gap-2">
-              <div className="opacity relative h-[50px] w-[50px] border-1 border-current overflow-hidden">
-                <img
-                  className="object-cover w-full h-full"
-                  src={'./src/assets/images/default_avatar.png'}
-                  alt={`users's profile picture`}
-                />
-              </div>
-              <p className="text-xs">
-                dummy user <br />
-              </p>
-            </div>
-          </ListSvgContainer>
-        </motion.li>
-      </motion.ul>
-    </div>
-  );
-};
-
-export const TournamentMatchList: React.FC = ({ players }) => {
-  const [activeTab, setActiveTab] = useState('bracket');
-
-  return (
-    <motion.div>
-      <div className="flex gap-3">
-        <button className="text-xs hover:text-secondary" onClick={() => setActiveTab('bracket')}>
-          bracket
-        </button>
-        <button className="text-xs hover:text-secondary" onClick={() => setActiveTab('list')}>
-          list
-        </button>
-      </div>
-      <motion.div
-        key="tournamentBracket"
-        className="w-full h-full "
-        variants={slideFromRightVariants}
-        initial="initial"
-        animate="animate"
-        exit="exit"
-      >
-        {activeTab == 'bracket' ? (
-          <TournamentBracket players={players}></TournamentBracket>
-        ) : (
-          <>
-            <h1>not implemented :)</h1>
-          </>
-        )}
-      </motion.div>
-    </motion.div>
-  );
-};
-
-=======
->>>>>>> 6f0190fc
 export const TournamentLobby: React.FC = () => {
   const [activeTab, setActiveTab] = useState<string>('players');
   const { user } = useUser();
@@ -229,27 +36,6 @@
   //   setupChat();
   // }, [user]);
 
-<<<<<<< HEAD
-  // useEffect(() => {
-  //   if (!user) return;
-
-  //   const setupChat = async () => {
-  //     console.log('TOURNAMENT LOBBY SET UP CHAT: Players: ', null);
-  //     const chatId = await createRoom(
-  //       'tournamentChat_' + Math.floor(Math.random() * 50),
-  //       true,
-  //       null
-  //     );
-  //     if (chatId) {
-  //       setTournamentChatId(chatId);
-  //     }
-  //   };
-
-  //   setupChat();
-  // }, [user]);
-
-=======
->>>>>>> 6f0190fc
   useEffect(() => {}, [tournamentChatId]);
 
   useEffect(() => {
