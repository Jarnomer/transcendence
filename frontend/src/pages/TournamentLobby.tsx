--- conflicted
+++ resolved
@@ -33,29 +33,16 @@
   const [activeTab, setActiveTab] = useState<string>('settings');
   const { user } = useUser();
   const { difficulty, lobby, mode } = useGameOptionsContext();
-  const [bracket, setBracket] = useState<TournamentMatch[][]>(
-    generateBracket(parseInt(difficulty!))
-  );
 
   const {
-<<<<<<< HEAD
-    matchmakingSocket,
-    connections,
-    sendMessage,
-=======
     connections,
 
->>>>>>> 564abbdd
     cleanup,
     cancelQueue,
     cancelGame,
     matchmakingState,
   } = useWebSocketContext();
-<<<<<<< HEAD
-  const { openModal, closeModal } = useModal();
-=======
   const { openModal } = useModal();
->>>>>>> 564abbdd
 
   useMatchmaking();
 
@@ -111,36 +98,6 @@
     return bracket;
   }
 
-<<<<<<< HEAD
-  // const bracket = generateBracket(parseInt(difficulty!));
-
-  // const fakePlayer = {
-  //   user_id: user?.user_id,
-  //   avatar_url: user?.avatar_url,
-  //   display_name: user?.display_name,
-  // };
-  // const fakePlayer2 = {
-  //   user_id: 'asdasd',
-  //   avatar_url: 'uploads/default_avatar.png',
-  //   display_name: 'martti',
-  // };
-  // bracket[0][0].players = [fakePlayer, fakePlayer2];
-
-  useEffect(() => {
-    const newBracket = [...bracket];
-    matchmakingState.matches.forEach((roundMatches, roundIndex) => {
-      roundMatches.forEach((match, matchIndex) => {
-        if (newBracket[roundIndex][matchIndex]) {
-          newBracket[roundIndex][matchIndex].gameId = match.gameId;
-          newBracket[roundIndex][matchIndex].players = match.players;
-          newBracket[roundIndex][matchIndex].isComplete = match.isComplete;
-        }
-      });
-    });
-    setBracket(newBracket);
-    console.log('bracket: ', newBracket);
-  }, [matchmakingState.matches]);
-=======
   const bracket = generateBracket(16);
 
   const fakePlayer = {
@@ -154,7 +111,6 @@
     display_name: 'martti',
   };
   bracket[0][0].players = [fakePlayer, fakePlayer2];
->>>>>>> 564abbdd
 
   console.log(bracket);
   /// END OF DUMMY DATA
