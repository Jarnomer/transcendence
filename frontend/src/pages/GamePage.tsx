import React, { useState, useEffect, useRef } from 'react';
import { useLocation, useNavigate } from 'react-router-dom';
import ClipLoader from 'react-spinners/ClipLoader';

import { PlayerScoreBoard } from '../components/PlayerScoreBoard';
import GameCanvas from '../components/GameCanvas';
import { CountDown } from '../components/CountDown';

import { useWebSocketContext } from '../services/WebSocketContext';
import useGameControls from '../hooks/useGameControls';

import { enterQueue, getQueueStatus, getGameID, singlePlayer, submitResult } from '../services/api';
import { GameState, GameStatus, GameEvent } from '@shared/gameTypes';

export const GamePage: React.FC = () => {
  const { setUrl, gameState, gameStatus, connectionStatus, dispatch } = useWebSocketContext();
  const navigate = useNavigate();

  const [userId, setUserId] = useState<string | null>(null);
  const [gameId, setGameId] = useState<string | null>(null);
  const [localPlayerId, setLocalPlayerId] = useState<string | null>(null);
  const [remotePlayerId, setRemotePlayerId] = useState<string | null>(null);

  const playerScores = useRef({
    player1Score: gameState.players.player1?.score || 0,
    player2Score: gameState.players.player2?.score || 0,
  });

  const location = useLocation();
  const { mode, difficulty } = location.state || {};
  const intervalRef = useRef<NodeJS.Timeout | null>(null);

  // Log mode and difficulty when they change
  useEffect(() => {
    console.log('Mode:', mode, '| Difficulty:', difficulty, '| Status:', gameStatus);
  }, [mode, difficulty, gameStatus]);

  useEffect(() => {
<<<<<<< HEAD
    if (mode === 'singleplayer' || difficulty === 'local') {
      // For singleplayer, create a game immediately with AI opponent
=======
    // Retrieve user ID and set up game based on mode
    const storedUserId = localStorage.getItem('userID');
    setUserId(storedUserId);
    if (mode === 'singleplayer') {
      // For singleplayer, create a game with AI opponent
>>>>>>> 36238756
      singlePlayer(difficulty).then((data) => {
        console.log('Single player game ID:', data.game_id);
        if (data.status === 'created') {
          setGameId(data.game_id);
        }
      });
    } else {
      // For multiplayer, enter the matchmaking queue
      enterQueue().then((status) => {
        console.log('Queue status:', status);
      });
    }
  }, [mode, difficulty]);

  useEffect(() => {
<<<<<<< HEAD
    // Only start polling in multiplayer mode when we have a user ID
    const userId = localStorage.getItem('userID');
    setUserId(userId);
    console.log("User ID:", userId);
    console.log("Mode:", mode);
    if (!userId || mode === 'singleplayer' || difficulty === 'local') return;
=======
    // Set player IDs based on game state and mode
    if (mode === 'singleplayer') {
      setLocalPlayerId('player1');
      setRemotePlayerId(null);
    } else if (mode === 'local') {
      setLocalPlayerId('player1');
      setRemotePlayerId('player2');
    } else if (gameState && gameState.players) {
      // Online multiplayer - determine which player the user is
      const isPlayer1 = userId === gameState.players.player1.id;
      setLocalPlayerId(isPlayer1 ? 'player1' : 'player2');
      // In online game, we only control our own paddle
      setRemotePlayerId(null);
    }
  }, [mode, gameState, userId]);

  useEffect(() => {
    // Only start multiplayer polling when we have a user ID
    console.log('User ID:', userId, 'Mode:', mode);
    if (!userId || mode === 'singleplayer') return;
>>>>>>> 36238756

    if (intervalRef.current) {
      clearInterval(intervalRef.current);
    }

    intervalRef.current = setInterval(async () => {
      try {
        const status = await getQueueStatus();
        if (status === 'matched') {
          const data = await getGameID();
          console.log('Matched! Game ID:', data.game_id);
          setGameId(data.game_id);
          // Stop polling when matched
          if (intervalRef.current) {
            clearInterval(intervalRef.current);
            intervalRef.current = null;
          }
        }
      } catch (error) {
        console.error('Error checking queue:', error);
      }
    }, 2000); // Poll every 2 seconds

    return () => {
      if (intervalRef.current) {
        clearInterval(intervalRef.current);
        intervalRef.current = null;
      }
    };
  }, [userId, mode]);

  useEffect(() => {
    if (!gameId) return;

    // Set up WebSocket URL when gameId is available
    const token = localStorage.getItem('token');
    const baseUrl = `wss://${window.location.host}/ws/remote/game/`;

    const params = new URLSearchParams();
    params.append('token', token || '');
    params.append('game_id', gameId);
    params.append('mode', mode || '');
    params.append('difficulty', difficulty || '');

    const url = `${baseUrl}?${params.toString()}`;

<<<<<<< HEAD
    // Construct WebSocket URL with all necessary parameters
    const url = `wss://${window.location.host}/ws/remote/game/?token=${token}&game_id=${gameId}&mode=${mode}&difficulty=${difficulty}&user_id=${userId}`;
    setUrl(url);
  }, [gameId, mode, difficulty]);

  useGameControls(difficulty); // Set up game controls
=======
    setUrl(url);
  }, [gameId, mode, difficulty, setUrl]);

  useGameControls({
    // Set up game controls with player IDs
    localPlayerId: localPlayerId || 'player1',
    remotePlayerId,
  });
>>>>>>> 36238756

  useEffect(() => {
    if (gameStatus === 'finished' && gameId) {
      console.log('Game Over');
      const winnerId =
        gameState.players.player1.score > gameState.players.player2.score
          ? (gameState.players.player1.id ? gameState.players.player1.id : difficulty) 
          : (gameState.players.player2.id ? gameState.players.player2.id : difficulty);
      const loserId =
        gameState.players.player1.score < gameState.players.player2.score
          ? (gameState.players.player1.id ? gameState.players.player1.id : difficulty)
          : (gameState.players.player2.id ? gameState.players.player2.id : difficulty);
      
      submitResult(
        gameId,
        winnerId,
        loserId,
        gameState.players.player1.score,
        gameState.players.player2.score
      ).then((data) => {
        console.log('Result submitted:', data);
        dispatch({ type: 'GAME_RESET' });
        navigate('/gameMenu');
      });
    }
  }, [gameStatus, gameId]);

  const getStatusMessage = () => {
    if (connectionStatus !== 'connected') {
      return `Connection: ${connectionStatus}`;
    }

    if (mode === 'singleplayer') {
      return 'Starting game...';
    }

    if (mode === '1v1') {
      return `Game Status: ${gameStatus}`;
    }
  };

  // TODO: Reconnection handler
  // TODO: Pause - Resume

  return (
    <div id="game-page" className="h-full w-full p-10 pt-0 flex flex-col overflow-hidden">
      {connectionStatus === 'connected' && gameState.gameStatus !== 'finished' ? (
        <>
          <div className="h-[10%] flex justify-between items-center">
            <PlayerScoreBoard gameState={gameState} playerScores={playerScores} />
          </div>
          <div className="w-full h-full relative overflow-hidden border-2 opening border-primary">
            {/* RENDER COUNTDOWN CONDITIONALLY */}
            {gameStatus === 'countdown' && <CountDown />}

            <p className="text-xs text-gray-500">
              Connection: {connectionStatus} | Game: {gameStatus}
            </p>
            <GameCanvas gameState={gameState} />
          </div>
        </>
      ) : (
        <div className="flex flex-col items-center justify-center h-full gap-4">
          <p>{getStatusMessage()}</p>
          <ClipLoader
            color={'primary'}
            size={50}
            aria-label="Loading Spinner"
            data-testid="loader"
          />
        </div>
      )}
    </div>
  );
};

export default GamePage;<|MERGE_RESOLUTION|>--- conflicted
+++ resolved
@@ -1,51 +1,47 @@
 import React, { useState, useEffect, useRef } from 'react';
 import { useLocation, useNavigate } from 'react-router-dom';
-import ClipLoader from 'react-spinners/ClipLoader';
 
 import { PlayerScoreBoard } from '../components/PlayerScoreBoard';
 import GameCanvas from '../components/GameCanvas';
-import { CountDown } from '../components/CountDown';
 
 import { useWebSocketContext } from '../services/WebSocketContext';
 import useGameControls from '../hooks/useGameControls';
 
 import { enterQueue, getQueueStatus, getGameID, singlePlayer, submitResult } from '../services/api';
-import { GameState, GameStatus, GameEvent } from '@shared/gameTypes';
+
+import { CountDown } from '../components/CountDown';
+
+import ClipLoader from 'react-spinners/ClipLoader';
 
 export const GamePage: React.FC = () => {
   const { setUrl, gameState, gameStatus, connectionStatus, dispatch } = useWebSocketContext();
   const navigate = useNavigate();
 
+  // Queue and connection management state
   const [userId, setUserId] = useState<string | null>(null);
   const [gameId, setGameId] = useState<string | null>(null);
-  const [localPlayerId, setLocalPlayerId] = useState<string | null>(null);
-  const [remotePlayerId, setRemotePlayerId] = useState<string | null>(null);
 
   const playerScores = useRef({
     player1Score: gameState.players.player1?.score || 0,
     player2Score: gameState.players.player2?.score || 0,
   });
 
+  // Reference to store the interval for queue polling
+  const intervalRef = useRef<NodeJS.Timeout | null>(null);
+
+  // Get game mode and difficulty settings from router
   const location = useLocation();
   const { mode, difficulty } = location.state || {};
-  const intervalRef = useRef<NodeJS.Timeout | null>(null);
 
   // Log mode and difficulty when they change
   useEffect(() => {
-    console.log('Mode:', mode, '| Difficulty:', difficulty, '| Status:', gameStatus);
-  }, [mode, difficulty, gameStatus]);
+    console.log('Mode:', mode, 'Difficulty:', difficulty, 'Status:', 1, 'Event:', 1);
+  }, [mode, difficulty]);
 
+  // Retrieve user ID and set up game based on mode
   useEffect(() => {
-<<<<<<< HEAD
     if (mode === 'singleplayer' || difficulty === 'local') {
       // For singleplayer, create a game immediately with AI opponent
-=======
-    // Retrieve user ID and set up game based on mode
-    const storedUserId = localStorage.getItem('userID');
-    setUserId(storedUserId);
-    if (mode === 'singleplayer') {
-      // For singleplayer, create a game with AI opponent
->>>>>>> 36238756
       singlePlayer(difficulty).then((data) => {
         console.log('Single player game ID:', data.game_id);
         if (data.status === 'created') {
@@ -60,41 +56,21 @@
     }
   }, [mode, difficulty]);
 
+  // Poll for queue status in multiplayer mode
   useEffect(() => {
-<<<<<<< HEAD
     // Only start polling in multiplayer mode when we have a user ID
     const userId = localStorage.getItem('userID');
     setUserId(userId);
-    console.log("User ID:", userId);
-    console.log("Mode:", mode);
+    console.log('User ID:', userId);
+    console.log('Mode:', mode);
     if (!userId || mode === 'singleplayer' || difficulty === 'local') return;
-=======
-    // Set player IDs based on game state and mode
-    if (mode === 'singleplayer') {
-      setLocalPlayerId('player1');
-      setRemotePlayerId(null);
-    } else if (mode === 'local') {
-      setLocalPlayerId('player1');
-      setRemotePlayerId('player2');
-    } else if (gameState && gameState.players) {
-      // Online multiplayer - determine which player the user is
-      const isPlayer1 = userId === gameState.players.player1.id;
-      setLocalPlayerId(isPlayer1 ? 'player1' : 'player2');
-      // In online game, we only control our own paddle
-      setRemotePlayerId(null);
-    }
-  }, [mode, gameState, userId]);
 
-  useEffect(() => {
-    // Only start multiplayer polling when we have a user ID
-    console.log('User ID:', userId, 'Mode:', mode);
-    if (!userId || mode === 'singleplayer') return;
->>>>>>> 36238756
-
+    // Clear any existing interval before setting a new one
     if (intervalRef.current) {
       clearInterval(intervalRef.current);
     }
 
+    // Set up polling interval
     intervalRef.current = setInterval(async () => {
       try {
         const status = await getQueueStatus();
@@ -113,6 +89,7 @@
       }
     }, 2000); // Poll every 2 seconds
 
+    // Clear interval on unmount or when dependencies change
     return () => {
       if (intervalRef.current) {
         clearInterval(intervalRef.current);
@@ -121,51 +98,38 @@
     };
   }, [userId, mode]);
 
+  // Set up WebSocket URL when gameId is available
   useEffect(() => {
     if (!gameId) return;
+    const token = localStorage.getItem('token');
 
-    // Set up WebSocket URL when gameId is available
-    const token = localStorage.getItem('token');
-    const baseUrl = `wss://${window.location.host}/ws/remote/game/`;
-
-    const params = new URLSearchParams();
-    params.append('token', token || '');
-    params.append('game_id', gameId);
-    params.append('mode', mode || '');
-    params.append('difficulty', difficulty || '');
-
-    const url = `${baseUrl}?${params.toString()}`;
-
-<<<<<<< HEAD
     // Construct WebSocket URL with all necessary parameters
     const url = `wss://${window.location.host}/ws/remote/game/?token=${token}&game_id=${gameId}&mode=${mode}&difficulty=${difficulty}&user_id=${userId}`;
     setUrl(url);
   }, [gameId, mode, difficulty]);
 
   useGameControls(difficulty); // Set up game controls
-=======
-    setUrl(url);
-  }, [gameId, mode, difficulty, setUrl]);
-
-  useGameControls({
-    // Set up game controls with player IDs
-    localPlayerId: localPlayerId || 'player1',
-    remotePlayerId,
-  });
->>>>>>> 36238756
 
   useEffect(() => {
     if (gameStatus === 'finished' && gameId) {
       console.log('Game Over');
       const winnerId =
         gameState.players.player1.score > gameState.players.player2.score
-          ? (gameState.players.player1.id ? gameState.players.player1.id : difficulty) 
-          : (gameState.players.player2.id ? gameState.players.player2.id : difficulty);
+          ? gameState.players.player1.id
+            ? gameState.players.player1.id
+            : difficulty
+          : gameState.players.player2.id
+            ? gameState.players.player2.id
+            : difficulty;
       const loserId =
         gameState.players.player1.score < gameState.players.player2.score
-          ? (gameState.players.player1.id ? gameState.players.player1.id : difficulty)
-          : (gameState.players.player2.id ? gameState.players.player2.id : difficulty);
-      
+          ? gameState.players.player1.id
+            ? gameState.players.player1.id
+            : difficulty
+          : gameState.players.player2.id
+            ? gameState.players.player2.id
+            : difficulty;
+
       submitResult(
         gameId,
         winnerId,
@@ -180,6 +144,7 @@
     }
   }, [gameStatus, gameId]);
 
+  // Returns status message based on current game state
   const getStatusMessage = () => {
     if (connectionStatus !== 'connected') {
       return `Connection: ${connectionStatus}`;
@@ -196,6 +161,8 @@
 
   // TODO: Reconnection handler
   // TODO: Pause - Resume
+
+  // render component
 
   return (
     <div id="game-page" className="h-full w-full p-10 pt-0 flex flex-col overflow-hidden">
