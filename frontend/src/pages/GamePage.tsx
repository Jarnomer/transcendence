import React, { useEffect, useRef, useState } from 'react';

import { useLoading } from '@/contexts/gameContext/LoadingContextProvider';

import { CountDown, PlayerScoreBoard } from '@components';

import { useGameControls, useGameResult } from '@hooks';

import { createReadyInputMessage } from '@shared/messages';

import GameplayCanvas from '../components/game/GameplayCanvas';
import { MatchMakingCarousel } from '../components/game/MatchMakingCarousel';
import { useGameOptionsContext } from '../contexts/gameContext/GameOptionsContext';
import { useUser } from '../contexts/user/UserContext';
import { useWebSocketContext } from '../contexts/WebSocketContext';
import { useFetchPlayerData } from '../hooks/useFetchPlayers';
import { useGameVisibility } from '../hooks/useGameVisibility';

export const GamePage: React.FC = () => {
<<<<<<< HEAD
  const {
    gameState,
    gameStatus,
    connections,
    sendMessage,
    gameSocket,
    closeConnection,
    phase,
    startGame,
  } = useWebSocketContext();
  const { mode, difficulty, lobby, tournamentOptions, gameSettings } = useGameOptionsContext();
  const { userId } = useUser();
  const { loadingStates } = useLoading();
  const [animate, setAnimate] = useState<boolean>(false);
  const [loading, setLoading] = useState<boolean>(true);
  const { showBackgroundGame } = useBackgroundGameVisibility();
  const params = useRef<URLSearchParams>(new URLSearchParams());

  useEffect(() => {
    if (!mode || !difficulty) return;
    params.current = new URLSearchParams({ mode: mode, difficulty: difficulty });
  }, [mode, difficulty]);
=======
  const { gameState, gameStatus, connections, sendMessage } = useWebSocketContext();
  const { gameId, mode, difficulty, tournamentOptions } = useGameOptionsContext();
  const { loadingStates, setLoadingState } = useLoading();
  const [loading, setLoading] = useState<boolean>(true);

  const {
    hideBackgroundGame,
    showBackgroundGame,
    isGameCanvasActive,
    isGameCanvasVisible,
    showGameCanvas,
    hideGameCanvas,
  } = useGameVisibility();
>>>>>>> 4330b057

  useEffect(() => {
    console.log('GamePage mounted');
    console.log('mode: ', mode);
    console.log('difficulty: ', difficulty);
<<<<<<< HEAD
    console.log('gameId: ', phase.gameId);
    console.log('setTournamentOptions', tournamentOptions);
=======
    console.log('gameId: ', gameId);
    console.log('tournamentOptions', tournamentOptions);

    // Signal that we want to hide the background game
    // This will trigger the transition in UnifiedGameProvider
    hideBackgroundGame();
>>>>>>> 4330b057

    return () => {
      // When unmounting, signal that we want to show the background game again
      showBackgroundGame();
      hideGameCanvas();
    };
  }, []);

  // Show game canvas when ready to play
  useEffect(() => {
    if (!loading && gameState && connections.game === 'connected' && gameStatus !== 'finished') {
      console.log('Game is ready to play, showing game canvas');
      if (!isGameCanvasVisible) {
        showGameCanvas();
      }
    }
  }, [loading, gameStatus, gameState, connections.game, isGameCanvasVisible, showGameCanvas]);

  useEffect(() => {
    if (connections.game !== 'connected') return;
    console.log('Game connected sending settings');
    sendMessage('game', {
      type: 'settings',
      settings: gameSettings,
    });
  }, [connections.game, gameSettings]);

  // const { localPlayerId, remotePlayerId } = useGameUser();
  // useMatchmaking();

  useEffect(() => {
    if (!phase.gameId) return;
    console.log('connecting to game socket');
    // params.current.set('user_id', userId);
    // params.current.set('token', localStorage.getItem('token') || '');
    // params.current.set('game_id', phase.gameId);
    // params.current.set('role', 'player');
    // gameSocket.connect(params.current);
    startGame();
    return () => {
      closeConnection('game');
    };
  }, [phase.gameId]);

  // useEffect(() => {
  //   if (lobby === 'random', mode === '1v1', difficulty === 'online') {
  //     console.log('Finding match');

  useGameResult();
  const localPlayerId = useGameControls();
  const playersData = useFetchPlayerData();

  // SET LOADING TO FALSE TO RENDER THE GAME
  useEffect(() => {
    if (!phase.gameId) return;
    if (!loadingStates.matchMakingAnimationLoading && !loadingStates.scoreBoardLoading) {
      console.log('Setting loading to false - game ready to render');
      setLoading(false);
    }
<<<<<<< HEAD
  }, [animate, loadingStates, phase.gameId]);
=======
  }, [loadingStates, gameId]);
>>>>>>> 4330b057

  useEffect(() => {
    if (!phase.gameId || !localPlayerId) return;

    let isMounted = true; // Track if component is mounted

    if (!loading && gameStatus === 'waiting' && connections.game === 'connected') {
      console.log('Ready to send player ready message');
      const readyMessageDelay = setTimeout(() => {
        if (isMounted) {
          console.log('Sending delayed player ready for player:', localPlayerId);
          sendMessage('game', createReadyInputMessage(localPlayerId, true));
        }
      }, 2000); // 2s delay

      // Clean up the timeout if component unmounts
      return () => {
        isMounted = false;
        clearTimeout(readyMessageDelay);
      };
    }
  }, [loading, gameStatus, phase.gameId, localPlayerId, sendMessage, connections.game]);

  return (
    <div
      id="game-page"
      className="w-full h-full pt-0 flex flex-col flex-grow items-center justify-center overflow-hidden"
    >
      {!loadingStates.matchMakingAnimationLoading ? (
        <PlayerScoreBoard playersData={playersData} />
      ) : null}

      {/* GameplayCanvas is always rendered but visibility is controlled */}
      <div
        className={`w-full h-full transition-opacity duration-1000 ${
          isGameCanvasVisible ? 'opacity-100' : 'opacity-0 pointer-events-none'
        }`}
      >
        {isGameCanvasActive && gameState && (
          <GameplayCanvas gameState={gameState} gameStatus={gameStatus} theme="dark" />
        )}
      </div>

      {/* Show countdown conditionally */}
      {connections.game === 'connected' && gameStatus !== 'finished' && !loading && gameState ? (
        <CountDown gameStatus={gameStatus} />
      ) : (
        <MatchMakingCarousel playersData={playersData} />
      )}
    </div>
  );
};

export default GamePage;<|MERGE_RESOLUTION|>--- conflicted
+++ resolved
@@ -1,4 +1,4 @@
-import React, { useEffect, useRef, useState } from 'react';
+import React, { useEffect, useState } from 'react';
 
 import { useLoading } from '@/contexts/gameContext/LoadingContextProvider';
 
@@ -11,13 +11,11 @@
 import GameplayCanvas from '../components/game/GameplayCanvas';
 import { MatchMakingCarousel } from '../components/game/MatchMakingCarousel';
 import { useGameOptionsContext } from '../contexts/gameContext/GameOptionsContext';
-import { useUser } from '../contexts/user/UserContext';
 import { useWebSocketContext } from '../contexts/WebSocketContext';
 import { useFetchPlayerData } from '../hooks/useFetchPlayers';
 import { useGameVisibility } from '../hooks/useGameVisibility';
 
 export const GamePage: React.FC = () => {
-<<<<<<< HEAD
   const {
     gameState,
     gameStatus,
@@ -28,23 +26,10 @@
     phase,
     startGame,
   } = useWebSocketContext();
-  const { mode, difficulty, lobby, tournamentOptions, gameSettings } = useGameOptionsContext();
-  const { userId } = useUser();
   const { loadingStates } = useLoading();
-  const [animate, setAnimate] = useState<boolean>(false);
   const [loading, setLoading] = useState<boolean>(true);
-  const { showBackgroundGame } = useBackgroundGameVisibility();
-  const params = useRef<URLSearchParams>(new URLSearchParams());
 
-  useEffect(() => {
-    if (!mode || !difficulty) return;
-    params.current = new URLSearchParams({ mode: mode, difficulty: difficulty });
-  }, [mode, difficulty]);
-=======
-  const { gameState, gameStatus, connections, sendMessage } = useWebSocketContext();
-  const { gameId, mode, difficulty, tournamentOptions } = useGameOptionsContext();
-  const { loadingStates, setLoadingState } = useLoading();
-  const [loading, setLoading] = useState<boolean>(true);
+  const { mode, difficulty, tournamentOptions } = useGameOptionsContext();
 
   const {
     hideBackgroundGame,
@@ -54,23 +39,17 @@
     showGameCanvas,
     hideGameCanvas,
   } = useGameVisibility();
->>>>>>> 4330b057
 
   useEffect(() => {
     console.log('GamePage mounted');
     console.log('mode: ', mode);
     console.log('difficulty: ', difficulty);
-<<<<<<< HEAD
     console.log('gameId: ', phase.gameId);
-    console.log('setTournamentOptions', tournamentOptions);
-=======
-    console.log('gameId: ', gameId);
     console.log('tournamentOptions', tournamentOptions);
 
     // Signal that we want to hide the background game
     // This will trigger the transition in UnifiedGameProvider
     hideBackgroundGame();
->>>>>>> 4330b057
 
     return () => {
       // When unmounting, signal that we want to show the background game again
@@ -78,6 +57,15 @@
       hideGameCanvas();
     };
   }, []);
+
+  useEffect(() => {
+    if (!phase.gameId) return;
+    console.log('connecting to game socket');
+    startGame();
+    return () => {
+      closeConnection('game');
+    };
+  }, [phase.gameId]);
 
   // Show game canvas when ready to play
   useEffect(() => {
@@ -89,36 +77,8 @@
     }
   }, [loading, gameStatus, gameState, connections.game, isGameCanvasVisible, showGameCanvas]);
 
-  useEffect(() => {
-    if (connections.game !== 'connected') return;
-    console.log('Game connected sending settings');
-    sendMessage('game', {
-      type: 'settings',
-      settings: gameSettings,
-    });
-  }, [connections.game, gameSettings]);
-
-  // const { localPlayerId, remotePlayerId } = useGameUser();
-  // useMatchmaking();
-
-  useEffect(() => {
-    if (!phase.gameId) return;
-    console.log('connecting to game socket');
-    // params.current.set('user_id', userId);
-    // params.current.set('token', localStorage.getItem('token') || '');
-    // params.current.set('game_id', phase.gameId);
-    // params.current.set('role', 'player');
-    // gameSocket.connect(params.current);
-    startGame();
-    return () => {
-      closeConnection('game');
-    };
-  }, [phase.gameId]);
-
-  // useEffect(() => {
-  //   if (lobby === 'random', mode === '1v1', difficulty === 'online') {
-  //     console.log('Finding match');
-
+  // const { userId, localPlayerId, remotePlayerId } = useGameUser();
+  // useMatchmaking(userId);
   useGameResult();
   const localPlayerId = useGameControls();
   const playersData = useFetchPlayerData();
@@ -130,11 +90,7 @@
       console.log('Setting loading to false - game ready to render');
       setLoading(false);
     }
-<<<<<<< HEAD
-  }, [animate, loadingStates, phase.gameId]);
-=======
-  }, [loadingStates, gameId]);
->>>>>>> 4330b057
+  }, [loadingStates, phase.gameId]);
 
   useEffect(() => {
     if (!phase.gameId || !localPlayerId) return;
