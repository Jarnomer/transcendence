--- conflicted
+++ resolved
@@ -190,15 +190,8 @@
         }`}
       >
         {isGameCanvasActive && gameState && gameStatus !== 'finished' && !gameResult && (
-<<<<<<< HEAD
-          <>
-            <span>{gameStatus}</span>
-            <GameplayCanvas gameState={gameState} gameStatus={gameStatus} theme="dark" />
-          </>
-=======
           // <span>{gameStatus}</span>
           <GameplayCanvas gameState={gameState} gameStatus={gameStatus} theme="dark" />
->>>>>>> 01b2f324
         )}
       </div>
 
