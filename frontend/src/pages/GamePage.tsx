--- conflicted
+++ resolved
@@ -3,13 +3,6 @@
 import { useLocation } from 'react-router-dom';
 
 import { useLoading } from '@/contexts/gameContext/LoadingContextProvider';
-<<<<<<< HEAD
-
-import { CountDown, PlayerScoreBoard } from '@components';
-
-import { useWebSocketContext } from '@services';
-=======
->>>>>>> 6c05574e
 
 import { CountDown, PlayerScoreBoard } from '@components';
 
@@ -18,10 +11,7 @@
 import { createReadyInputMessage } from '../../../shared/messages';
 import GameCanvas from '../components/game/GameCanvas';
 import { MatchMakingCarousel } from '../components/game/MatchMakingCarousel';
-<<<<<<< HEAD
-=======
 import { useWebSocketContext } from '../contexts/WebSocketContext';
->>>>>>> 6c05574e
 import { useFetchPlayerData } from '../hooks/useFetchPlayers';
 
 export const GamePage: React.FC = () => {
@@ -79,11 +69,7 @@
       ) : null}
       {connections.game === 'connected' && gameStatus !== 'finished' && !loading ? (
         <>
-<<<<<<< HEAD
           <div className="w-full h-full relative overflow-hidden">
-=======
-          <div className="w-full h-full relative overflow-hidden border-2 border-primary">
->>>>>>> 6c05574e
             {/* RENDER COUNTDOWN CONDITIONALLY */}
             <CountDown gameStatus={gameStatus} />
 
