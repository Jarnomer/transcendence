import React, { useEffect, useState } from 'react';

import { useLoading } from '@/contexts/gameContext/LoadingContextProvider';

import { CountDown, PlayerScoreBoard } from '@components';

import { useGameControls, useGameResult } from '@hooks';

import { createReadyInputMessage } from '@shared/messages';

import GameplayCanvas from '../components/game/GameplayCanvas';
import { GameResults } from '../components/game/GameResults';
import { MatchMakingCarousel } from '../components/game/MatchMakingCarousel';
import { useGameOptionsContext } from '../contexts/gameContext/GameOptionsContext';
import { useWebSocketContext } from '../contexts/WebSocketContext';
import { useFetchPlayerData } from '../hooks/useFetchPlayers';
import { useGameVisibility } from '../hooks/useGameVisibility';

export const GamePage: React.FC = () => {
<<<<<<< HEAD
  const {
    gameState,
    gameStatus,
    connections,
    sendMessage,
    closeConnection,
    phase,
    startGame,
    startMatchMaking,
  } = useWebSocketContext();
  const { loadingStates } = useLoading();
=======
  const { gameState, gameStatus, connections, sendMessage } = useWebSocketContext();
  const { gameId, mode, difficulty, tournamentOptions, resetGameOptions } = useGameOptionsContext();
  const { loadingStates, setLoadingState } = useLoading();
>>>>>>> 2bd46535
  const [loading, setLoading] = useState<boolean>(true);

  const { lobby, mode, difficulty, tournamentOptions, gameSettings } = useGameOptionsContext();

  const {
    hideBackgroundGame,
    showBackgroundGame,
    isGameCanvasActive,
    isGameCanvasVisible,
    showGameCanvas,
    hideGameCanvas,
  } = useGameVisibility();

  useEffect(() => {
    console.log('GamePage mounted');
    console.log('mode: ', mode);
    console.log('difficulty: ', difficulty);
    console.log('gameId: ', phase.gameId);
    console.log('tournamentOptions', tournamentOptions);

    // Signal that we want to hide the background game
    // This will trigger the transition in UnifiedGameProvider
    hideBackgroundGame();

    return () => {
      // When unmounting, signal that we want to show the background game again
      showBackgroundGame();
      hideGameCanvas();
    };
  }, []);

  // Show game canvas when ready to play
  useEffect(() => {
    if (!loading && gameState && connections.game === 'connected' && gameStatus !== 'finished') {
      // console.log('Game is ready to play, showing game canvas');
      if (!isGameCanvasVisible) {
        showGameCanvas();
      }
    }
  }, [loading, gameStatus, gameState, connections.game, isGameCanvasVisible, showGameCanvas]);

<<<<<<< HEAD
  useEffect(() => {
    if (!phase.gameId) return;
    console.log('connecting to game socket');
    startGame();
    return () => {
      closeConnection('game');
    };
  }, [phase.gameId]);

  useEffect(() => {
    if (!lobby || !mode || !difficulty) return;
    if (lobby === 'random' && mode === '1v1' && difficulty === 'online') {
      startMatchMaking();
    }
  }, [lobby, mode, difficulty]);

  useEffect(() => {
    if (connections.game !== 'connected') return;
    console.log('Game connected sending settings');
    sendMessage('game', {
      type: 'settings',
      settings: gameSettings,
    });
  }, [connections.game, gameSettings]);

  useGameResult();
  const localPlayerId = useGameControls();
=======
  const { userId, localPlayerId, remotePlayerId } = useGameUser();
  useMatchmaking(userId);
  const { gameResult } = useGameResult(userId);
  useGameControls(localPlayerId, remotePlayerId);
>>>>>>> 2bd46535
  const playersData = useFetchPlayerData();

  // SET LOADING TO FALSE TO RENDER THE GAME
  useEffect(() => {
    if (!phase.gameId) return;
    if (!loadingStates.matchMakingAnimationLoading && !loadingStates.scoreBoardLoading) {
      console.log('Setting loading to false - game ready to render');
      setLoading(false);
    }
  }, [loadingStates, phase.gameId]);

  useEffect(() => {
    if (!phase.gameId || !localPlayerId) return;

    let isMounted = true; // Track if component is mounted

    if (!loading && gameStatus === 'waiting' && connections.game === 'connected') {
      console.log('Ready to send player ready message');
      const readyMessageDelay = setTimeout(() => {
        if (isMounted) {
          console.log('Sending delayed player ready for player:', localPlayerId);
          sendMessage('game', createReadyInputMessage(localPlayerId, true));
        }
      }, 2000); // 2s delay

      // Clean up the timeout if component unmounts
      return () => {
        isMounted = false;
        clearTimeout(readyMessageDelay);
      };
    }
  }, [loading, gameStatus, phase.gameId, localPlayerId, sendMessage, connections.game]);

  return (
    <div
      id="game-page"
      className="w-full h-full pt-0 flex flex-col flex-grow items-center justify-center overflow-hidden"
    >
      {!loadingStates.matchMakingAnimationLoading ? (
        <PlayerScoreBoard playersData={playersData} />
      ) : null}

      {/* GameplayCanvas is always rendered but visibility is controlled */}
      <div
        className={`w-full h-full transition-opacity duration-1000 ${
          isGameCanvasVisible ? 'opacity-100' : 'opacity-0 pointer-events-none'
        }`}
      >
        {isGameCanvasActive && gameState && gameStatus !== 'finished' && (
          <GameplayCanvas gameState={gameState} gameStatus={gameStatus} theme="dark" />
        )}
      </div>

      {/* Show countdown conditionally */}
      {connections.game === 'connected' && gameStatus !== 'finished' && !loading && gameState ? (
        <CountDown gameStatus={gameStatus} />
      ) : gameResult ? (
        <GameResults result={gameResult} playersData={playersData} />
      ) : (
        <MatchMakingCarousel playersData={playersData} />
      )}
    </div>
  );
};

export default GamePage;<|MERGE_RESOLUTION|>--- conflicted
+++ resolved
@@ -17,7 +17,6 @@
 import { useGameVisibility } from '../hooks/useGameVisibility';
 
 export const GamePage: React.FC = () => {
-<<<<<<< HEAD
   const {
     gameState,
     gameStatus,
@@ -29,11 +28,6 @@
     startMatchMaking,
   } = useWebSocketContext();
   const { loadingStates } = useLoading();
-=======
-  const { gameState, gameStatus, connections, sendMessage } = useWebSocketContext();
-  const { gameId, mode, difficulty, tournamentOptions, resetGameOptions } = useGameOptionsContext();
-  const { loadingStates, setLoadingState } = useLoading();
->>>>>>> 2bd46535
   const [loading, setLoading] = useState<boolean>(true);
 
   const { lobby, mode, difficulty, tournamentOptions, gameSettings } = useGameOptionsContext();
@@ -75,7 +69,6 @@
     }
   }, [loading, gameStatus, gameState, connections.game, isGameCanvasVisible, showGameCanvas]);
 
-<<<<<<< HEAD
   useEffect(() => {
     if (!phase.gameId) return;
     console.log('connecting to game socket');
@@ -101,14 +94,9 @@
     });
   }, [connections.game, gameSettings]);
 
-  useGameResult();
   const localPlayerId = useGameControls();
-=======
-  const { userId, localPlayerId, remotePlayerId } = useGameUser();
-  useMatchmaking(userId);
-  const { gameResult } = useGameResult(userId);
-  useGameControls(localPlayerId, remotePlayerId);
->>>>>>> 2bd46535
+  const { gameResult } = useGameResult();
+
   const playersData = useFetchPlayerData();
 
   // SET LOADING TO FALSE TO RENDER THE GAME
