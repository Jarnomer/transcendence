import React, { useEffect, useState } from 'react';

import { useNavigate } from 'react-router-dom';

import { AnimatePresence } from 'framer-motion';

import { useLoading } from '@/contexts/gameContext/LoadingContextProvider';

import { PlayerScoreBoard } from '@components';

import { useGameControls, useGameResult } from '@hooks';

import { createReadyInputMessage } from '@shared/messages';

<<<<<<< HEAD
// import GameplayCanvas from '../components/game/GameplayCanvas';lo
import GameplayCanvas from '../components/game/GameplayCanvas';
import { GameResults } from '../components/game/GameResults';
import { MatchMakingCarousel } from '../components/game/MatchmakingCarousel/MatchMakingCarousel';
=======
import { MatchMakingCarousel } from '../components/game';
import GameplayCanvas from '../components/game/GameplayCanvas';
>>>>>>> 559ba99b
import { useGameOptionsContext } from '../contexts/gameContext/GameOptionsContext';
import { useUser } from '../contexts/user/UserContext';
import { useWebSocketContext } from '../contexts/WebSocketContext';
import { useFetchPlayerData } from '../hooks/useFetchPlayers';
import { useGameVisibility } from '../hooks/useGameVisibility';

export const GamePage: React.FC = () => {
  const {
    gameState,
    gameStatus,
    connections,
    sendMessage,
    closeConnection,
    matchmakingState: { gameId },
    startGame,
    startMatchMaking,
  } = useWebSocketContext();
  const { loadingStates } = useLoading();
  const [loading, setLoading] = useState<boolean>(true);
  const { user } = useUser();
  const navigate = useNavigate();

  const { lobby, mode, difficulty, tournamentOptions, gameSettings } = useGameOptionsContext();

  const {
    hideBackgroundGame,
    showBackgroundGame,
    isGameCanvasActive,
    isGameCanvasVisible,
    showGameCanvas,
    hideGameCanvas,
  } = useGameVisibility();

  useEffect(() => {
    console.log('GamePage mounted');
    console.log('mode: ', mode);
    console.log('difficulty: ', difficulty);
    console.log('gameId: ', gameId);
    console.log('tournamentOptions', tournamentOptions);
    console.log('lobby ', lobby);

    hideBackgroundGame();

    return () => {
      showBackgroundGame();
      hideGameCanvas();
    };
  }, []);

  // Show game canvas when ready to play
  useEffect(() => {
    if (!loading && gameState && connections.game === 'connected' && gameStatus !== 'finished') {
      if (!isGameCanvasVisible) {
        showGameCanvas();
      }
    }
  }, [loading, gameStatus, gameState, connections.game, isGameCanvasVisible, showGameCanvas]);

  /**
   * for 1v1 online mode, subscribe to matchmaking connection
   */
  useEffect(() => {
    if (!lobby || !mode || !difficulty) return;
    if (lobby === 'random' && mode === '1v1' && difficulty === 'online') {
      startMatchMaking();
    }
  }, [lobby, mode, difficulty]);

  /**
   * for 1v1 online mode, send find_match message
   */
  useEffect(() => {
    if (connections.matchmaking !== 'connected') return;
    if (lobby === 'random' && mode === '1v1' && difficulty === 'online') {
      sendMessage('matchmaking', {
        type: 'find_match',
        payload: {
          mode: mode,
          difficulty: difficulty,
          user_id: user?.user_id,
          avatar_url: user?.avatar_url,
          display_name: user?.display_name,
        },
      });
    }
  }, [connections.matchmaking, gameId, user, mode, difficulty, lobby]);

  /**
   * if gameId is set, connect to game socket
   */
  useEffect(() => {
    if (!gameId) return;
    console.log('connecting to game socket');
    startGame();
    return () => {
      closeConnection('game');
    };
  }, [gameId]);

  useEffect(() => {
    if (connections.game !== 'connected' && lobby !== 'create') return;
    console.log('Game connected sending settings');
    sendMessage('game', {
      type: 'settings',
      settings: gameSettings,
    });
  }, [connections.game, gameSettings]);

  const localPlayerId = useGameControls();
  const { gameResult } = useGameResult();

  const playersData = useFetchPlayerData();

  // Set loading to false to render the game
  useEffect(() => {
    if (!gameId) return;
    if (!loadingStates.matchMakingAnimationLoading && !loadingStates.scoreBoardLoading) {
      setLoading(false);
    }
  }, [loadingStates, gameId]);

  useEffect(() => {
    if (!gameId || !localPlayerId) return;

    let isMounted = true; // Track if component is mounted

    if (!loading && gameStatus === 'waiting' && connections.game === 'connected') {
      if (isMounted) {
        console.log('GamePage: sending ready message');
        sendMessage('game', createReadyInputMessage(localPlayerId, true));
      }

      return () => {
        // Clean up if component unmounts
        isMounted = false;
      };
    }
  }, [loading, gameStatus, gameId, localPlayerId, sendMessage, connections.game]);

  useEffect(() => {
    if (!gameResult) return;
    navigate('/game-results', {
      state: { gameResult, playersData },
    });
  }, [gameResult, playersData]);

  return (
    <div
      id="game-page"
      className="w-full h-full p-2 pt-0 flex flex-col items-center justify-center overflow-hidden"
    >
      {!loadingStates.matchMakingAnimationLoading ? (
        <PlayerScoreBoard playersData={playersData} />
      ) : null}

      {/* GameplayCanvas is always rendered but visibility is controlled */}
      <div
        className={`w-full transition-opacity duration-1000 ${
          isGameCanvasVisible ? 'opacity-100' : 'opacity-0 pointer-events-none'
        }`}
      >
        {isGameCanvasActive && gameState && gameStatus !== 'finished' && !gameResult && (
          <GameplayCanvas gameState={gameState} gameStatus={gameStatus} theme="dark" />
<<<<<<< HEAD
          // <h1 className="w-full h-full">
          //   gameplay canvas: ${gameStatus} : ${connections.game}
          // </h1>
=======
>>>>>>> 559ba99b
        )}
      </div>

      {/* Render GameResults */}
      {/* {gameResult ? <GameResults result={gameResult} playersData={playersData} /> : null} */}

      {/* Render MatchMakingCarousel */}
      <AnimatePresence mode="wait">
        {!isGameCanvasActive && !gameResult && loading ? (
          <MatchMakingCarousel playersData={playersData}></MatchMakingCarousel>
        ) : null}
      </AnimatePresence>
    </div>
  );
};

export default GamePage;<|MERGE_RESOLUTION|>--- conflicted
+++ resolved
@@ -12,15 +12,10 @@
 
 import { createReadyInputMessage } from '@shared/messages';
 
-<<<<<<< HEAD
 // import GameplayCanvas from '../components/game/GameplayCanvas';lo
 import GameplayCanvas from '../components/game/GameplayCanvas';
 import { GameResults } from '../components/game/GameResults';
 import { MatchMakingCarousel } from '../components/game/MatchmakingCarousel/MatchMakingCarousel';
-=======
-import { MatchMakingCarousel } from '../components/game';
-import GameplayCanvas from '../components/game/GameplayCanvas';
->>>>>>> 559ba99b
 import { useGameOptionsContext } from '../contexts/gameContext/GameOptionsContext';
 import { useUser } from '../contexts/user/UserContext';
 import { useWebSocketContext } from '../contexts/WebSocketContext';
@@ -184,12 +179,10 @@
       >
         {isGameCanvasActive && gameState && gameStatus !== 'finished' && !gameResult && (
           <GameplayCanvas gameState={gameState} gameStatus={gameStatus} theme="dark" />
-<<<<<<< HEAD
           // <h1 className="w-full h-full">
           //   gameplay canvas: ${gameStatus} : ${connections.game}
           // </h1>
-=======
->>>>>>> 559ba99b
+          <GameplayCanvas gameState={gameState} gameStatus={gameStatus} theme="dark" />
         )}
       </div>
 
