import React, { useState, useEffect, useRef } from 'react';
import { useLocation, useNavigate } from 'react-router-dom';
import ClipLoader from 'react-spinners/ClipLoader';

import { PlayerScoreBoard } from '../components/PlayerScoreBoard';
import GameCanvas from '../components/GameCanvas';
import { CountDown } from '../components/CountDown';

import { useWebSocketContext } from '../services/WebSocketContext';
import useGameControls from '../hooks/useGameControls';

import { enterQueue, getQueueStatus, getGameID, singlePlayer, submitResult } from '../services/api';
import { GameState, GameStatus, GameEvent } from '@shared/gameTypes';

export const GamePage: React.FC = () => {
  const { setUrl, gameState, gameStatus, connectionStatus, dispatch } = useWebSocketContext();
  const navigate = useNavigate();

<<<<<<< HEAD
  console.log(gameStatus)
  // Queue and connection management state
=======
>>>>>>> 36238756
  const [userId, setUserId] = useState<string | null>(null);
  const [gameId, setGameId] = useState<string | null>(null);
  const [localPlayerId, setLocalPlayerId] = useState<string | null>(null);
  const [remotePlayerId, setRemotePlayerId] = useState<string | null>(null);

  const playerScores = useRef({
    player1Score: gameState.players.player1?.score || 0,
    player2Score: gameState.players.player2?.score || 0,
  });

  const location = useLocation();
  const { mode, difficulty } = location.state || {};
  const intervalRef = useRef<NodeJS.Timeout | null>(null);

  // Log mode and difficulty when they change
  useEffect(() => {
    console.log('Mode:', mode, '| Difficulty:', difficulty, '| Status:', gameStatus);
  }, [mode, difficulty, gameStatus]);

  useEffect(() => {
    // Retrieve user ID and set up game based on mode
    const storedUserId = localStorage.getItem('userID');
    setUserId(storedUserId);
    if (mode === 'singleplayer') {
      // For singleplayer, create a game with AI opponent
      singlePlayer(difficulty).then((data) => {
        console.log('Single player game ID:', data.game_id);
        if (data.status === 'created') {
          setGameId(data.game_id);
        }
      });
    } else {
      // For multiplayer, enter the matchmaking queue
      enterQueue().then((status) => {
        console.log('Queue status:', status);
      });
    }
  }, [mode, difficulty]);

  useEffect(() => {
    // Set player IDs based on game state and mode
    if (mode === 'singleplayer') {
      setLocalPlayerId('player1');
      setRemotePlayerId(null);
    } else if (mode === 'local') {
      setLocalPlayerId('player1');
      setRemotePlayerId('player2');
    } else if (gameState && gameState.players) {
      // Online multiplayer - determine which player the user is
      const isPlayer1 = userId === gameState.players.player1.id;
      setLocalPlayerId(isPlayer1 ? 'player1' : 'player2');
      // In online game, we only control our own paddle
      setRemotePlayerId(null);
    }
  }, [mode, gameState, userId]);

  useEffect(() => {
    // Only start multiplayer polling when we have a user ID
    console.log('User ID:', userId, 'Mode:', mode);
    if (!userId || mode === 'singleplayer') return;

    if (intervalRef.current) {
      clearInterval(intervalRef.current);
    }

    intervalRef.current = setInterval(async () => {
      try {
        const status = await getQueueStatus();
        if (status === 'matched') {
          const data = await getGameID();
          console.log('Matched! Game ID:', data.game_id);
          setGameId(data.game_id);
          // Stop polling when matched
          if (intervalRef.current) {
            clearInterval(intervalRef.current);
            intervalRef.current = null;
          }
        }
      } catch (error) {
        console.error('Error checking queue:', error);
      }
    }, 2000); // Poll every 2 seconds

    return () => {
      if (intervalRef.current) {
        clearInterval(intervalRef.current);
        intervalRef.current = null;
      }
    };
  }, [userId, mode, gameId]);

  useEffect(() => {
    if (!gameId) return;

    // Set up WebSocket URL when gameId is available
    const token = localStorage.getItem('token');
    const baseUrl = `wss://${window.location.host}/ws/remote/game/`;

    const params = new URLSearchParams();
    params.append('token', token || '');
    params.append('game_id', gameId);
    params.append('mode', mode || '');
    params.append('difficulty', difficulty || '');

    const url = `${baseUrl}?${params.toString()}`;

    setUrl(url);
  }, [gameId, mode, difficulty, setUrl]);

  useGameControls({
    // Set up game controls with player IDs
    localPlayerId: localPlayerId || 'player1',
    remotePlayerId,
  });

  useEffect(() => {
    if (gameStatus === 'waiting') {
      console.log("sending player ready message")
      dispatch({ type: 'PLAYER_READY' });
    }
    if (gameStatus === 'finished' && gameId) {
      console.log('Game Over');
      const winnerId =
        gameState.players.player1.score > gameState.players.player2.score
          ? gameState.players.player1.id
          : gameState.players.player2.id;
      const loserId =
        gameState.players.player1.score < gameState.players.player2.score
          ? gameState.players.player1.id
          : gameState.players.player2.id;
      console.log('Scores:', gameState.players.player1.score, gameState.players.player2.score);
      submitResult(
        gameId,
        winnerId,
        loserId,
        gameState.players.player1.score,
        gameState.players.player2.score
      ).then((data) => {
        console.log('Result submitted:', data);
        dispatch({ type: 'GAME_RESET' });
        navigate('/gameMenu');
      });
    }
  }, [gameStatus, gameId]);

  const getStatusMessage = () => {
    if (connectionStatus !== 'connected') {
      return `Connection: ${connectionStatus}`;
    }

    if (mode === 'singleplayer') {
      return 'Starting game...';
    }

    if (mode === '1v1') {
      return `Game Status: ${gameStatus}`;
    }
  };

  // TODO: Reconnection handler
  // TODO: Pause - Resume

  return (
    <div id="game-page" className="h-full w-full p-10 pt-0 flex flex-col overflow-hidden">
      {connectionStatus === 'connected' && gameState.gameStatus !== 'finished' ? (
        <>
          <div className="h-[10%] flex justify-between items-center">
            <PlayerScoreBoard gameState={gameState} playerScores={playerScores} />
          </div>
          <div className="w-full h-full relative overflow-hidden border-2 opening border-primary">
            {/* RENDER COUNTDOWN CONDITIONALLY */}
            <CountDown gameStatus={gameStatus}/>

            <p className="text-xs text-gray-500">
              Connection: {connectionStatus} | Game: {gameStatus}
            </p>
            <GameCanvas gameState={gameState} />
          </div>
        </>
      ) : (
        <div className="flex flex-col items-center justify-center h-full gap-4">
          <p>{getStatusMessage()}</p>
          <ClipLoader
            color={'primary'}
            size={50}
            aria-label="Loading Spinner"
            data-testid="loader"
          />
        </div>
      )}
    </div>
  );
};

export default GamePage;<|MERGE_RESOLUTION|>--- conflicted
+++ resolved
@@ -16,11 +16,6 @@
   const { setUrl, gameState, gameStatus, connectionStatus, dispatch } = useWebSocketContext();
   const navigate = useNavigate();
 
-<<<<<<< HEAD
-  console.log(gameStatus)
-  // Queue and connection management state
-=======
->>>>>>> 36238756
   const [userId, setUserId] = useState<string | null>(null);
   const [gameId, setGameId] = useState<string | null>(null);
   const [localPlayerId, setLocalPlayerId] = useState<string | null>(null);
