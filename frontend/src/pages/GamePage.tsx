import React, { useEffect, useState } from 'react';

import { useLocation } from 'react-router-dom';

import { CountDown, PlayerScoreBoard } from '@components';

import { useLoading } from '@/contexts/gameContext/LoadingContextProvider';
import { useWebSocketContext } from '@services';
import { useFetchPlayerData } from '../hooks/useFetchPlayers';

import {
  useGameControls,
  useGameResult,
  useGameUser,
  useMatchmaking,
  useWebSocketSetup,
} from '@hooks';

import { createReadyInputMessage } from '../../../shared/messages';
import GameCanvas from '../components/game/GameCanvas';
import { MatchMakingCarousel } from '../components/game/MatchMakingCarousel';

export const GamePage: React.FC = () => {
  const { setUrl, gameState, gameStatus, connectionStatus, dispatch, sendMessage } =
    useWebSocketContext();

  const location = useLocation();
  const { loadingStates } = useLoading();
  const { mode, difficulty } = location.state || {};
  const [animate, setAnimate] = useState<boolean>(false);
  const [loading, setLoading] = useState<boolean>(true);

  //const [userId, setUserId] = useState<string | null>(null);
  const [gameId, setGameId] = useState<string | null>(null);
  // const [localPlayerId, setLocalPlayerId] = useState<string | null>(null);
  //const [remotePlayerId, setRemotePlayerId] = useState<string | null>(null);

  const { userId, localPlayerId, remotePlayerId } = useGameUser(difficulty);
  useMatchmaking(mode, difficulty, setGameId);
  useWebSocketSetup(gameId, mode, difficulty, userId);
  useGameResult(gameStatus, gameId, gameState, dispatch, userId);
  useGameControls(localPlayerId, remotePlayerId);

  const playersData = useFetchPlayerData({
    gameState,
    gameId,
    mode,
    connectionStatus,
    gameStatus,
  });

  // MAKE SURE THAT THE MATCHMAKING CAROUSEL HAS FINISHED, AND THAT PLAYER SCOREBOARD IS INITALIZED
  // SET LOADING TO FALSE TO RENDER THE GAMECANVAS
  useEffect(() => {
    if (!gameId) return;
    if (!loadingStates.matchMakingAnimationLoading && !loadingStates.scoreBoardLoading) {
      setLoading(false);
    }
  }, [animate, loadingStates]);

  useEffect(() => {
    if (!gameId) return;
    if (!loading && gameStatus === 'waiting') {
      console.log('sending player ready for player: ', localPlayerId);
      sendMessage(createReadyInputMessage(localPlayerId, true));
    }
  }, [loading, gameStatus]);

  const getStatusMessage = () => {
    if (connectionStatus !== 'connected') {
      return `Connection: ${connectionStatus}`;
    }

    if (mode === 'singleplayer') {
      return 'Starting game...';
    }

    if (mode === '1v1') {
      return `Game Status: ${gameStatus}`;
    }
  };

  // TODO: Reconnection handler
  // TODO: Pause - Resume

  return (
    <div id="game-page" className="w-full p-10 pt-0 flex flex-col overflow-hidden">
      {!loadingStates.matchMakingAnimationLoading ? (
        <PlayerScoreBoard playersData={playersData} />
      ) : null}
      {connectionStatus === 'connected' && gameState.gameStatus !== 'finished' && !loading ? (
        <>
<<<<<<< HEAD
          <div className="h-[10%] flex justify-between items-center">
            <PlayerScoreBoard gameState={gameState}  />
          </div>
=======
>>>>>>> 22ae2ff7
          <div className="w-full h-full relative overflow-hidden border-2 opening border-primary">
            {/* RENDER COUNTDOWN CONDITIONALLY */}
            <CountDown gameStatus={gameStatus} />

            <p className="text-xs text-gray-500">
              Connection: {connectionStatus} | Game: {gameStatus} | Spin: {gameState.ball.spin}
            </p>
            <GameCanvas gameState={gameState} />
          </div>
        </>
      ) : (
        <MatchMakingCarousel setAnimate={setAnimate} gameId={gameId} playersData={playersData} />
      )}
    </div>
  );
};

export default GamePage;

// <div className="flex flex-col items-center justify-center h-full gap-4">
//   <p>{getStatusMessage()}</p>
//   <ClipLoader
//     color={'primary'}
//     size={50}
//     aria-label="Loading Spinner"
//     data-testid="loader"
//   />
// </div><|MERGE_RESOLUTION|>--- conflicted
+++ resolved
@@ -2,11 +2,11 @@
 
 import { useLocation } from 'react-router-dom';
 
+import { useLoading } from '@/contexts/gameContext/LoadingContextProvider';
+
 import { CountDown, PlayerScoreBoard } from '@components';
 
-import { useLoading } from '@/contexts/gameContext/LoadingContextProvider';
 import { useWebSocketContext } from '@services';
-import { useFetchPlayerData } from '../hooks/useFetchPlayers';
 
 import {
   useGameControls,
@@ -19,6 +19,7 @@
 import { createReadyInputMessage } from '../../../shared/messages';
 import GameCanvas from '../components/game/GameCanvas';
 import { MatchMakingCarousel } from '../components/game/MatchMakingCarousel';
+import { useFetchPlayerData } from '../hooks/useFetchPlayers';
 
 export const GamePage: React.FC = () => {
   const { setUrl, gameState, gameStatus, connectionStatus, dispatch, sendMessage } =
@@ -90,12 +91,6 @@
       ) : null}
       {connectionStatus === 'connected' && gameState.gameStatus !== 'finished' && !loading ? (
         <>
-<<<<<<< HEAD
-          <div className="h-[10%] flex justify-between items-center">
-            <PlayerScoreBoard gameState={gameState}  />
-          </div>
-=======
->>>>>>> 22ae2ff7
           <div className="w-full h-full relative overflow-hidden border-2 opening border-primary">
             {/* RENDER COUNTDOWN CONDITIONALLY */}
             <CountDown gameStatus={gameStatus} />
