--- conflicted
+++ resolved
@@ -9,14 +9,10 @@
 
 import { enterQueue, getQueueStatus, getGameID, singlePlayer, submitResult } from '../services/api';
 
-<<<<<<< HEAD
 import { GameState } from '../../../shared/gameTypes';
 import {CountDown} from "../components/CountDown"
 
 import ClipLoader from "react-spinners/ClipLoader";
-=======
-import { GameState, GameStatus, GameEvent } from '../../../shared/gameTypes';
->>>>>>> 5d298709
 
 export const GamePage: React.FC = () => {
   const { setUrl, gameState, gameStatus, connectionStatus , dispatch} = useWebSocketContext();
