--- conflicted
+++ resolved
@@ -5,15 +5,11 @@
 import GameCanvas from '../components/GameCanvas';
 
 import { useWebSocketContext } from '../services/WebSocketContext';
-<<<<<<< HEAD
 import useGameControls from '../hooks/useGameControls';
 
-=======
+import { enterQueue, getQueueStatus, getGameID, singlePlayer, submitResult } from '../services/api';
+
 import { GameState } from '../../../shared/gameTypes';
->>>>>>> 16edd524
-import { enterQueue, getQueueStatus, getGameID, singlePlayer } from '../services/api';
-import { GameState } from '../../../shared/types';
-import { submitResult } from '../services/api';
 
 export const GamePage: React.FC = () => {
   // Debug mode toggle, enables console logs and debug UI elements
