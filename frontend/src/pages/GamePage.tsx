import React, { useEffect, useState } from 'react';

import { useLocation } from 'react-router-dom';

import { useLoading } from '@/contexts/gameContext/LoadingContextProvider';

import { CountDown, PlayerScoreBoard } from '@components';

import { useGameControls, useGameResult, useGameUser, useMatchmaking } from '@hooks';

import { createReadyInputMessage } from '../../../shared/messages';
import GameCanvas from '../components/game/GameCanvas';
import { MatchMakingCarousel } from '../components/game/MatchMakingCarousel';
import { useWebSocketContext } from '../contexts/WebSocketContext';
import { useFetchPlayerData } from '../hooks/useFetchPlayers';

export const GamePage: React.FC = () => {
  const { setUrl, gameState, gameStatus, connections, dispatch, sendMessage } =
    useWebSocketContext();

  const location = useLocation();
  const { loadingStates } = useLoading();
  const { mode, difficulty, lobby } = location.state || {};
  const [animate, setAnimate] = useState<boolean>(false);
  const [loading, setLoading] = useState<boolean>(true);

  //const [userId, setUserId] = useState<string | null>(null);
  const [gameId, setGameId] = useState<string | null>(null);
  // const [localPlayerId, setLocalPlayerId] = useState<string | null>(null);
  //const [remotePlayerId, setRemotePlayerId] = useState<string | null>(null);

  const { userId, localPlayerId, remotePlayerId } = useGameUser(difficulty);
  useMatchmaking(mode, difficulty, lobby, setGameId, userId);
  useGameResult(gameStatus, gameId, gameState, dispatch, userId);
  useGameControls(localPlayerId, remotePlayerId);

  const playersData = useFetchPlayerData({
    gameState,
    gameId,
    mode,
    connectionStatus: connections.game,
    gameStatus,
  });

  // MAKE SURE THAT THE MATCHMAKING CAROUSEL HAS FINISHED, AND THAT PLAYER SCOREBOARD IS INITALIZED
  // SET LOADING TO FALSE TO RENDER THE GAMECANVAS
  useEffect(() => {
    if (!gameId) return;
    if (!loadingStates.matchMakingAnimationLoading && !loadingStates.scoreBoardLoading) {
      setLoading(false);
    }
  }, [animate, loadingStates]);

  useEffect(() => {
    if (!gameId || !localPlayerId) return;
    if (!loading && gameStatus === 'waiting') {
      console.log('sending player ready for player: ', localPlayerId);
      sendMessage('game', createReadyInputMessage(localPlayerId, true));
    }
  }, [loading, gameStatus]);

  // TODO: Reconnection handler
  // TODO: Pause - Resume

  return (
    <div id="game-page" className="w-full p-10 pt-0 flex flex-col overflow-hidden">
      {!loadingStates.matchMakingAnimationLoading ? (
        <PlayerScoreBoard playersData={playersData} />
      ) : null}
      {connections.game === 'connected' && gameStatus !== 'finished' && !loading ? (
        <>
          <div className="w-full h-full relative overflow-hidden border-2 opening border-primary">
            {/* RENDER COUNTDOWN CONDITIONALLY */}
            <CountDown gameStatus={gameStatus} />

            <p className="text-xs text-gray-500">
<<<<<<< HEAD
              Connection: {connections.game} | Game: {gameStatus} | Spin: {gameState.ball.spin}
=======
              Connection: {connectionStatus} | Game: {gameStatus} | Spin: {gameState.ball.spin} |
              Player2_DY: {gameState.players.player2.dy}
>>>>>>> 731a3197
            </p>
            <GameCanvas gameState={gameState} />
          </div>
        </>
      ) : (
        <MatchMakingCarousel setAnimate={setAnimate} gameId={gameId} playersData={playersData} />
      )}
    </div>
  );
};

export default GamePage;

// <div className="flex flex-col items-center justify-center h-full gap-4">
//   <p>{getStatusMessage()}</p>
//   <ClipLoader
//     color={'primary'}
//     size={50}
//     aria-label="Loading Spinner"
//     data-testid="loader"
//   />
// </div><|MERGE_RESOLUTION|>--- conflicted
+++ resolved
@@ -74,12 +74,8 @@
             <CountDown gameStatus={gameStatus} />
 
             <p className="text-xs text-gray-500">
-<<<<<<< HEAD
-              Connection: {connections.game} | Game: {gameStatus} | Spin: {gameState.ball.spin}
-=======
-              Connection: {connectionStatus} | Game: {gameStatus} | Spin: {gameState.ball.spin} |
+              Connection: {connections.game} | Game: {gameStatus} | Spin: {gameState.ball.spin} |
               Player2_DY: {gameState.players.player2.dy}
->>>>>>> 731a3197
             </p>
             <GameCanvas gameState={gameState} />
           </div>
