--- conflicted
+++ resolved
@@ -1,4 +1,5 @@
 import React, { useEffect, useState } from 'react';
+
 import { useNavigate } from 'react-router-dom';
 
 import { AnimatePresence } from 'framer-motion';
@@ -11,13 +12,7 @@
 
 import { createReadyInputMessage } from '@shared/messages';
 
-<<<<<<< HEAD
-// import GameplayCanvas from '../components/game/GameplayCanvas';lo
-=======
 import { MatchMakingCarousel } from '../components/game';
-import GameplayCanvas from '../components/game/GameplayCanvas';
->>>>>>> a55e1bc3
-import { GameResults } from '../components/game/GameResults';
 import { useGameOptionsContext } from '../contexts/gameContext/GameOptionsContext';
 import { useUser } from '../contexts/user/UserContext';
 import { useWebSocketContext } from '../contexts/WebSocketContext';
