import React, { useEffect, useState } from 'react';

import { useLocation, useNavigate } from 'react-router-dom'; // Import useNavigate for routing

import { motion } from 'framer-motion';

import GameMenuCard from '@components/menu/cards/GameMenuCard'; // Import the GameMenuCard component
import { NavIconButton } from '@components/UI/buttons/NavIconButton';

interface GameMenuOption {
  content: string;
  imageUrl: string;
  hoverInfo: string;
  onClick: () => void;
}

interface SelectedMode {
  mode: string;
  difficulty?: string;
}

export const GameMenu: React.FC = () => {
  const [selectedMode, setSelectedMode] = useState<string | null>(null);
  const [selectedDifficulty, setSelectedDifficulty] = useState<string | null>(null); // Track the selected difficulty
  const navigate = useNavigate(); // Hook to navigate to different routes
<<<<<<< HEAD
=======
  const animatedNavigate = useAnimatedNavigate();
  const location = useLocation();
  const { lobby } = location.state || {};
>>>>>>> 50d32dee

  const modes = [
    {
      content: 'SinglePlayer',
      imageUrl: './src/assets/images/ai_3.png',
      hoverInfo: 'Play against an AI opponent',
      onClick: () => handleModeClick('singleplayer'),
    },
    {
      content: '1v1',
      imageUrl: './src/assets/images/1v1.png',
      hoverInfo: 'Play with another player',
      onClick: () => handleModeClick('1v1'),
    },
    {
      content: 'Tournament',
      imageUrl: './src/assets/images/trophy_bw.png',
      hoverInfo: 'Compete in a tournament',
      onClick: () => handleModeClick('tournament'),
    },
  ];

  const subMenus: { [key: string]: GameMenuOption[] } = {
    singleplayer: [
      {
        content: 'Easy',
        imageUrl: './src/assets/images/ai_easy.png',
        hoverInfo: 'Easy level',
        onClick: () => handleDifficultyClick('easy'),
      },
      {
        content: 'Normal',
        imageUrl: './src/assets/images/ai.png',
        hoverInfo: 'Normal level',
        onClick: () => handleDifficultyClick('normal'),
      },
      {
        content: 'Brutal',
        imageUrl: './src/assets/images/ai_hard.png',
        hoverInfo: 'Brutal level',
        onClick: () => handleDifficultyClick('brutal'),
      },
    ],
    '1v1': [
      {
        content: 'Local',
        imageUrl: './src/assets/images/local_match_5.png',
        hoverInfo: 'Play with a local player',
        onClick: () => handleDifficultyClick('local'),
      },
      {
        content: 'Online',
        imageUrl: './src/assets/images/online_match_4.png',
        hoverInfo: 'Play with an online player',
        onClick: () => handleDifficultyClick('online'),
      },
    ],
    tournament: [
      {
        content: 'Local',
        imageUrl: './src/assets/images/local_match_5.png',
        hoverInfo: 'local tournament',
        onClick: () => handleDifficultyClick('local'),
      },
      {
        content: 'Online',
        imageUrl: './src/assets/images/online_match_4.png',
        hoverInfo: 'online tournament',
        onClick: () => handleDifficultyClick('online'),
      },
    ],
  };

  const animateCardChange = (
    newValue: string | null,
    setValue: React.Dispatch<React.SetStateAction<string | null>>
  ) => {
    const appDiv = document.getElementById('home-container');
    if (!appDiv) return;

    appDiv.classList.add('closing');

    setTimeout(() => {
      appDiv.classList.remove('closing');
      appDiv.classList.add('opening');

      setValue(newValue); // Update the selected mode or difficulty

      setTimeout(() => {
        appDiv.classList.remove('opening');
      }, 250);
    }, 250);
  };

  const handleModeClick = (mode: string | null) => {
    animateCardChange(mode, setSelectedMode);
  };

  const handleDifficultyClick = (difficulty: string | null) => {
    animateCardChange(difficulty, setSelectedDifficulty);
  };

  // Effect to navigate once both mode and difficulty are selected
  useEffect(() => {
    if (selectedMode && selectedDifficulty) {
      navigate('/game', {
        state: { mode: selectedMode, difficulty: selectedDifficulty, lobby: lobby },
      });
    }
  }, [selectedMode, selectedDifficulty]); // Trigger navigation when both values are set

  const renderMenu = () => {
    if (selectedMode && !selectedDifficulty) {
      // Render the submenu for the selected mode
      return (
        <>
          <NavIconButton id="arrow-left" icon="arrowLeft" onClick={() => handleModeClick(null)} />
          {subMenus[selectedMode].map((option, index) => (
            <div key={index} style={{ flexBasis: '300px' }}>
              <GameMenuCard
                content={option.content}
                imageUrl={option.imageUrl}
                hoverInfo={option.hoverInfo}
                onClick={option.onClick}
              />
            </div>
          ))}
        </>
      );
    }

    return (
      <>
        {modes.map((mode, index) => (
          <div key={index} style={{ flexBasis: '300px' }}>
            <GameMenuCard
              content={mode.content}
              imageUrl={mode.imageUrl}
              hoverInfo={mode.hoverInfo}
              onClick={mode.onClick}
            />
          </div>
        ))}
      </>
    );
  };

  return (
    <motion.div
      id="home-container"
      className="flex flex-wrap justify-center gap-4 px-3 items-center p-10"
    >
      {renderMenu()}
      {/* <div className="container noselect">
  			<div className="canvas">
    			<div id="card">
      				<div className="card-content">
                <h1>adad</h1>
        				<div className="cyber-lines">
          					<span></span><span></span><span></span><span></span>
        				<div className="scan-line"></div>
						</div>
      				</div>
    			</div>
  			</div>
		</div> */}
    </motion.div>
  );
};<|MERGE_RESOLUTION|>--- conflicted
+++ resolved
@@ -23,12 +23,8 @@
   const [selectedMode, setSelectedMode] = useState<string | null>(null);
   const [selectedDifficulty, setSelectedDifficulty] = useState<string | null>(null); // Track the selected difficulty
   const navigate = useNavigate(); // Hook to navigate to different routes
-<<<<<<< HEAD
-=======
-  const animatedNavigate = useAnimatedNavigate();
   const location = useLocation();
   const { lobby } = location.state || {};
->>>>>>> 50d32dee
 
   const modes = [
     {
