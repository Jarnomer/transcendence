--- conflicted
+++ resolved
@@ -10,11 +10,8 @@
 import { NavIconButton } from '@components/UI/buttons/NavIconButton';
 
 import { useNavigationAccess } from '../contexts/navigationAccessContext/NavigationAccessContext';
-<<<<<<< HEAD
 import { useWebSocketContext } from '../contexts/WebSocketContext';
-=======
 import { useSound } from '../hooks/useSound';
->>>>>>> 2bd46535
 
 interface GameMenuOption {
   content: string;
@@ -53,17 +50,9 @@
   const { setMode, setDifficulty, setLobby, resetGameOptions, difficulty, mode, queueId } =
     useGameOptionsContext();
   const { allowInternalNavigation } = useNavigationAccess();
-<<<<<<< HEAD
   const { phase, cancelGame, cancelQueue } = useWebSocketContext();
-=======
-  const {
-    setLobby,
-
-    resetGameOptions,
-  } = useGameOptionsContext();
   const playSubmitSound = useSound('/sounds/effects/button_submit.wav');
   const playGoBackSound = useSound('/sounds/effects/button_go_back.wav');
->>>>>>> 2bd46535
 
   const modes = [
     {
@@ -149,10 +138,6 @@
   };
 
   useEffect(() => {
-<<<<<<< HEAD
-=======
-    resetGameOptions();
->>>>>>> 2bd46535
     setLobby('create');
   }, []);
 
