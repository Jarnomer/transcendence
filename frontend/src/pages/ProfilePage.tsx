--- conflicted
+++ resolved
@@ -1,8 +1,14 @@
-<<<<<<< HEAD
 import React, { useEffect, useRef, useState } from 'react';
 
-=======
+import { useParams } from 'react-router-dom';
+
+import { Vibrant } from 'node-vibrant/browser';
+
+import { FriendList } from '@components/profile/FriendList.tsx';
+import { RadialBackground } from '@components/profile/RadialBackground.tsx';
 import { NavIconButton } from '@components/UI/buttons/NavIconButton.tsx';
+import { BackgroundGlow } from '@components/visual/BackgroundGlow.tsx';
+
 import { api } from '@services/api.ts';
 import {
   acceptFriendRequest,
@@ -10,22 +16,6 @@
   sendFriendRequest,
 } from '@services/friendService.ts';
 import { getUserData } from '@services/userService';
-import React, { useEffect, useRef, useState } from 'react';
->>>>>>> 714db829
-import { useParams } from 'react-router-dom';
-
-import { FriendList } from '@components/profile/FriendList.tsx';
-import { RadialBackground } from '@components/profile/RadialBackground.tsx';
-import { BackgroundGlow } from '@components/visual/BackgroundGlow.tsx';
-import { Vibrant } from 'node-vibrant/browser';
-<<<<<<< HEAD
-
-import { BackgroundGlow } from '../components/BackgroundGlow.tsx';
-import { NavIconButton } from '../components/NavIconButton.tsx';
-import { RadialBackground } from '../components/RadialBackground.tsx';
-import { acceptFriendRequest, api, getUserData, rejectFriendRequest } from '../services/api.ts';
-=======
->>>>>>> 714db829
 
 function timeAgo(lastActive: string): string {
   const now = new Date();
@@ -375,56 +365,6 @@
             <FriendList friends={user.friends} requests={user.friend_requests}></FriendList>
 
             {/* Match History */}
-<<<<<<< HEAD
-            {!editProfile && (
-              <div className="w-full min-h-full max-w-md p-4 glass-box">
-                <h3 className="text-lg font-semibold">Match History</h3>
-                {/* Stats */}
-                <div className="w-full text-center flex items-center justify-center gap-6 text-lg">
-                  <span className="font-semibold">Wins: {user.stats.wins}</span>
-                  <span className="font-semibold">Losses: {user.stats.losses}</span>
-                </div>
-                <div className="flex min-h-full flex-col gap-2 mt-2">
-                  {user.games && user.games.length > 0 ? (
-                    user.games.map((game: any) => (
-                      <div key={game.game_id} className="flex items-center gap-3">
-                        <span
-                          className={
-                            game.winner.user_id === user.user_id ? 'text-green-500' : 'text-red-500'
-                          }
-                        >
-                          {game.winner.user_id === user.user_id ? 'Victory' : 'Defeat'}
-                        </span>
-                        <span
-                          className={
-                            game.winner.user_id === user.user_id ? 'text-green-500' : 'text-red-500'
-                          }
-                        >
-                          {game.winner.user_id === user.user_id
-                            ? !game.loser.display_name
-                              ? game.loser.user_id
-                              : game.loser.display_name
-                            : !game.winner.display_name
-                              ? game.winner.user_id
-                              : game.winner.display_name}
-                        </span>
-                        <span
-                          className={
-                            game.winner.user_id === user.user_id ? 'text-green-500' : 'text-red-500'
-                          }
-                        >
-                          {game.winner.user_id === user.user_id
-                            ? `${game.winner.score} - ${game.loser.score}`
-                            : `${game.loser.score} - ${game.winner.score}`}
-                        </span>
-                        <span className="text-gray-500">{game.started_at}</span>
-                      </div>
-                    ))
-                  ) : (
-                    <p className="text-gray-400">No match history</p>
-                  )}
-                </div>
-=======
             <div className="w-full min-h-full max-w-md p-4 glass-box">
               <h3 className="text-lg font-semibold">Match History</h3>
               {/* Stats */}
@@ -471,9 +411,8 @@
                 ) : (
                   <p className="text-gray-400">No match history</p>
                 )}
->>>>>>> 714db829
               </div>
-            )}
+            </div>
           </div>
         )}
       </div>
