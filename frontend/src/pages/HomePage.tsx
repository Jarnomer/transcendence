--- conflicted
+++ resolved
@@ -1,18 +1,14 @@
 import React from 'react';
 
-<<<<<<< HEAD
-import { AnimatePresence, motion } from 'framer-motion';
-=======
 import { useNavigate } from 'react-router-dom';
 
-import { LeaderBoard } from '@components';
->>>>>>> 50d32dee
+import { AnimatePresence, motion } from 'framer-motion';
 
 import { LeaderBoard } from '@components';
 
 import { PlayerQueue } from '../components/home/PlayersInQueue';
+import { sendFriendRequest } from '../services/friendService';
 
-<<<<<<< HEAD
 export const slideFromLeftVariants = {
   initial: {
     x: '-100%', // start fully outside on the left
@@ -60,9 +56,41 @@
 };
 
 export const HomePage: React.FC = () => {
+  const navigate = useNavigate();
+  const handleAddFriendClick = (event, receiver_id: string) => {
+    // Stop the click event from bubbling up and triggering the navigate function
+    event.stopPropagation();
+    // Add your logic for adding a friend here
+    console.log('Add friend clicked');
+    sendFriendRequest(receiver_id).then(() => {
+      console.log('Friend request sent');
+    });
+  };
+
+  const handleCreateGameClick = () => {
+    // Add your logic for creating a game here
+    console.log('Create game clicked');
+    navigate('/gameMenu', { state: { lobby: 'create' } });
+  };
+
+  const handleJoinGameClick = () => {
+    // Add your logic for joining a game here
+    console.log('Join game clicked');
+    navigate('/game', { state: { mode: '1v1', difficulty: 'online', lobby: 'join' } });
+  };
   return (
     <>
       <motion.div className="flex flex-grow w-full h-full justify-center gap-20">
+        <div className="">
+          <button className="btn btn-primary" onClick={handleCreateGameClick}>
+            create game
+          </button>
+        </div>
+        <div className="">
+          <button className="btn btn-primary" onClick={handleJoinGameClick}>
+            quick join
+          </button>
+        </div>
         <AnimatePresence>
           <motion.div
             className="w-1/2"
@@ -87,51 +115,6 @@
           </motion.div>
         </AnimatePresence>
       </motion.div>
-=======
-export const HomePage: React.FC = () => {
-  const navigate = useNavigate();
-  const handleAddFriendClick = (event, receiver_id: string) => {
-    // Stop the click event from bubbling up and triggering the navigate function
-    event.stopPropagation();
-    // Add your logic for adding a friend here
-    console.log('Add friend clicked');
-    sendFriendRequest(receiver_id).then(() => {
-      console.log('Friend request sent');
-    });
-  };
-
-  const handleCreateGameClick = () => {
-    // Add your logic for creating a game here
-    console.log('Create game clicked');
-    navigate('/gameMenu', { state: { lobby: 'create' } });
-  };
-
-  const handleJoinGameClick = () => {
-    // Add your logic for joining a game here
-    console.log('Join game clicked');
-    navigate('/game', { state: { mode: '1v1', difficulty: 'online', lobby: 'join' } });
-  };
-  return (
-    <>
-      <div className="flex flex-grow w-full h-full justify-center gap-20">
-        <div className="">
-          <LeaderBoard></LeaderBoard>
-        </div>
-        <div className="">
-          <PlayerQueue></PlayerQueue>
-        </div>
-        <div className="">
-          <button className="btn btn-primary" onClick={handleCreateGameClick}>
-            create game
-          </button>
-        </div>
-        <div className="">
-          <button className="btn btn-primary" onClick={handleJoinGameClick}>
-            quick join
-          </button>
-        </div>
-      </div>
->>>>>>> 50d32dee
     </>
   );
 };