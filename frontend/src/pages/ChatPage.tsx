--- conflicted
+++ resolved
@@ -1,8 +1,4 @@
-<<<<<<< HEAD
-import React, { useState, useEffect } from 'react';
-=======
 import React, { useEffect, useState } from 'react';
->>>>>>> 55d2fec3
 
 import { useLocation } from 'react-router-dom';
 
@@ -35,22 +31,7 @@
   const isChatPage = location.pathname === '/chat' ? true : false;
   console.log('isChatPage:', isChatPage);
 
-<<<<<<< HEAD
-  useEffect(() => {
-    return () => {
-      setRoomId(null);
-      setSelectedFriend(null);
-    };
-  }, [setRoomId, setSelectedFriend]);
-
-  return (
-    <div className="p-2 w-full h-full">
-      {isChatPage ? (
-        <>
-          <button onClick={() => setRoomPopupVisible(true)}>Create Room</button>
-=======
   useEffect(() => {}, [isRoomPopupVisible]);
->>>>>>> 55d2fec3
 
   const handleClickNewChat = () => {
     setRoomPopupVisible(!isRoomPopupVisible);
