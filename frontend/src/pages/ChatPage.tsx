--- conflicted
+++ resolved
@@ -2,15 +2,34 @@
 
 import { BackgroundGlow } from '../components';
 import SearchBar from '../components/UI/SearchBar';
+import { useWebSocketContext } from '../contexts/WebSocketContext';
+import {
+  addMember,
+  createChatRoom,
+  getChat,
+  getDm,
+  getMyRooms,
+  getPublicChat,
+} from '../services/chatService';
 import { getUserData } from '../services/userService';
 
 export const ChatPage: React.FC = () => {
+  const { chatSocket, sendMessage, closeConnection, connections } = useWebSocketContext();
   const [user, setUser] = useState<any>(null);
   const [friends, setFriends] = useState<any[]>([]);
   const [selectedFriend, setSelectedFriend] = useState<string | null>(null);
-  const [messages, setMessages] = useState();
+  const [roomId, setRoomId] = useState<string | null>(null);
+  const [messages, setMessages] = useState<any[]>([]);
   const [newMessage, setNewMessage] = useState('');
   const [loading, setLoading] = useState<boolean>(false);
+  const [chatHistory, setChatHistory] = useState<any[]>([]);
+  const [rooms, setRooms] = useState<any[]>([]);
+  const [myRooms, setMyRooms] = useState<any[]>([]);
+  const [isVisible, setIsVisible] = useState(false);
+  const [isPrivate, setIsPrivate] = useState(false);
+  const [members, setMembers] = useState<any[]>([]);
+
+  const [roomName, setRoomName] = useState('');
 
   const [searchQuery, setSearchQuery] = useState('');
 
@@ -22,6 +41,24 @@
   const filteredUsers = friends.filter((user) =>
     user.display_name.toLowerCase().startsWith(searchQuery)
   );
+
+  useEffect(() => {
+    const userId = localStorage.getItem('userID');
+    if (!userId) return;
+    const user_id = localStorage.getItem('userID')!;
+    const token = localStorage.getItem('token')!;
+    const params = new URLSearchParams({
+      user_id,
+      token,
+    });
+    chatSocket.connect(params);
+    console.log('Connecting to chat:', params.toString());
+    return () => {
+      console.log('Cleaning up chat socket');
+      closeConnection('chat');
+    };
+  }, []);
+  //fetching user data
 
   useEffect(() => {
     const userId = localStorage.getItem('userID');
@@ -41,37 +78,198 @@
       });
   }, []);
 
+  //fetching DM chat history
+  useEffect(() => {
+    if (selectedFriend !== null) {
+      console.log('Selected friend:', selectedFriend);
+      // fetch DM messages
+      getDm(selectedFriend)
+        .then((data) => {
+          console.log('Chat history:', data);
+          setMessages(...messages, data);
+        })
+        .catch((error) => {
+          console.error('Failed to fetch chat history:', error);
+        });
+    }
+  }, [selectedFriend]);
+
+  useEffect(() => {
+    console.log('messages:', messages);
+  }, [messages]);
+
+  //fetching room chat history
+  useEffect(() => {
+    if (roomId !== null) {
+      console.log('Room ID:', roomId);
+      // fetch chat messages
+      getChat(roomId)
+        .then((data) => {
+          console.log('Chat history:', data);
+          setMessages(...messages, data);
+          console.log('messages:', messages);
+        })
+        .catch((error) => {
+          console.error('Failed to fetch chat history:', error);
+        });
+    }
+  }, [roomId]);
+
+  //get public chat rooms
+  useEffect(() => {
+    getPublicChat()
+      .then((data) => {
+        console.log('Public chat rooms:', data);
+        setRooms(data);
+      })
+      .catch((error) => {
+        console.error('Failed to fetch public chat rooms:', error);
+      });
+  }, []);
+
+  //get my rooms
+  useEffect(() => {
+    const userId = localStorage.getItem('userID');
+    if (!userId) return;
+    getMyRooms()
+      .then((data) => {
+        console.log('My chat rooms:', data);
+        setMyRooms(data);
+      })
+      .catch((error) => {
+        console.error('Failed to fetch my chat rooms:', error);
+      });
+  }, []);
+
+  useEffect(() => {
+    if (connections.chat === 'connected') {
+      console.log('Chat socket is already connected');
+      chatSocket.addEventListener('message', handleChatMessage);
+    }
+    return () => {
+      console.log('Cleaning up chat socket');
+      chatSocket.removeEventListener('message', handleChatMessage);
+    };
+  }, [connections.chat]);
+
+  const handleChatMessage = (event: MessageEvent) => {
+    console.log('Chat message:', event);
+    setMessages((prev) => [...prev, event]);
+  };
+
   const handleSendMessage = () => {
-    if (selectedFriend !== null && newMessage.trim() !== '') {
-      setMessages((prev) => ({
-        ...prev,
-        [selectedFriend]: [...(prev[selectedFriend] || []), { sender: 'You', text: newMessage }],
-      }));
+    const userId = localStorage.getItem('userID');
+    if (!userId) return;
+    if ((selectedFriend || roomId) && newMessage.trim() !== '') {
+      const messageData = {
+        type: selectedFriend ? 'dm' : 'room',
+        payload: {
+          sender_id: userId,
+          receiver_id: selectedFriend,
+          room_id: roomId,
+          message: newMessage,
+        },
+      };
+      setMessages((prev) => [...prev, messageData.payload]);
+      sendMessage('chat', messageData);
+      console.log('Sending message:', messages);
       setNewMessage('');
     }
   };
 
+  const createRoom = async () => {
+    try {
+      const data = await createChatRoom(roomName, isPrivate ? 'private' : 'public');
+      console.log('Chat room created:', data);
+      if (data) {
+        const res = await addMember(data.chat_room_id, members);
+        console.log('Members added:', res);
+      }
+    } catch (error) {
+      console.error('Failed to create chat room:', error);
+    }
+  };
+
+  const handleRoomJoin = (roomId: string) => {
+    setRoomId(roomId);
+    setMessages([]);
+    sendMessage('chat', {
+      type: 'join',
+      payload: {
+        room_id: roomId,
+        sender_id: user.user_id,
+      },
+    });
+    console.log('Joining room:', roomId);
+  };
+
+  const togglePopup = () => {
+    setIsVisible(!isVisible);
+  };
+
+  const addToRoomMember = (e: React.ChangeEvent<HTMLInputElement>) => {
+    const { value, checked } = e.target;
+    if (checked) {
+      console.log('Adding member:', value);
+      setMembers((prev) => [...prev, value]);
+    } else {
+      setMembers((prev) => prev.filter((member) => member !== value));
+    }
+  };
+
+  useEffect(() => {
+    console.log('Members:', members);
+  }, [members]);
+
   return (
-<<<<<<< HEAD
     <div className="p-10 w-[80%]">
       {/* <AnimatePresence> */}
       {/* just testing here */}
       {/* <BracketLine></BracketLine> */}
       {/* </AnimatePresence> */}
-=======
-    <div className="p-10 w-full h-full">
->>>>>>> 35547a77
+      <button onClick={togglePopup} className="text-xl font-bold mb-4 ">
+        Create Room
+      </button>
+      {isVisible && (
+        <form onSubmit={createRoom} className="mb-4">
+          <label className="flex items-center mt-2">
+            <input
+              type="checkbox"
+              className="mr-2"
+              checked={isPrivate}
+              onChange={(e) => setIsPrivate(e.target.checked)}
+            />
+            Private Room
+          </label>
+          <input
+            type="text"
+            placeholder="Room name"
+            className="flex border p-2 items-center"
+            value={roomName}
+            onChange={(e) => setRoomName(e.target.value)}
+            required
+          />
+          {isPrivate &&
+            friends.map((friend) => (
+              <div key={friend.user_id} className="flex items-center mt-2">
+                <input
+                  type="checkbox"
+                  className="mr-2"
+                  value={friend.user_id}
+                  onChange={addToRoomMember}
+                />
+                {friend.display_name}
+              </div>
+            ))}
+          <button type="submit" className="bg-primary/25 px-4 py-2 rounded mt-2 items-center">
+            Create
+          </button>
+        </form>
+      )}
       <div className="flex relative h-[600px] glass-box overflow-hidden">
         <BackgroundGlow />
         {/* Friends List */}
         <div className="w-1/4 p-4 border-r ">
-          <button
-            onClick={() => {
-              console.log('clicked');
-            }}
-          >
-            Click me
-          </button>
           <SearchBar
             value={searchQuery}
             onChange={handleSearchChange}
@@ -79,7 +277,7 @@
           />
           <h2 className="text-xl font-bold mb-4">Friends</h2>
           <ul>
-            {friends.map((friend) => (
+            {filteredUsers.map((friend) => (
               <li
                 key={friend.user_id}
                 className={`p-2 rounded cursor-pointer ${selectedFriend === friend.user_id ? 'bg-gray-700' : 'hover:bg-gray-800'} ${friend.status === 'online' ? 'text-primary' : 'text-gray-500'}`}
@@ -89,23 +287,48 @@
               </li>
             ))}
           </ul>
+          <h2 className="text-xl font-bold mt-4 mb-2">Chat Rooms</h2>
+          <ul>
+            {rooms.map((room) => (
+              <li
+                key={room.chat_room_id}
+                className={`p-2 rounded cursor-pointer ${roomId === room.chat_room_id ? 'bg-gray-700' : 'hover:bg-gray-800'}`}
+                onClick={() => handleRoomJoin(room.chat_room_id)}
+              >
+                {room.name}
+              </li>
+            ))}
+          </ul>
+          <h2 className="text-xl font-bold mt-4 mb-2">My Rooms</h2>
+          <ul>
+            {myRooms.map((room) => (
+              <li
+                key={room.room_id}
+                className={`p-2 rounded cursor-pointer ${roomId === room.room_id ? 'bg-gray-700' : 'hover:bg-gray-800'}`}
+                onClick={() => setRoomId(room.room_id)}
+              >
+                {room.name}
+              </li>
+            ))}
+          </ul>
         </div>
 
         {/* Chat Window */}
         <div className="w-full flex flex-col h-full ">
-          {selectedFriend !== null ? (
+          {selectedFriend !== null || roomId !== null ? (
             <>
               <div className="p-4  font-bold">
                 {' '}
                 {friends.find((f) => f.user_id === selectedFriend)?.username}
               </div>
               <div className="flex-1 p-4 overflow-y-auto">
-                {messages[selectedFriend]?.map((msg, index) => (
+                {/* Chat Messages */}
+                {messages.map((msg, index) => (
                   <div
                     key={index}
-                    className={`mb-2 p-2 rounded ${msg.sender === 'You' ? 'border-primary border-1 ml-auto w-max' : 'border-primary border-1 w-max'}`}
+                    className={`mb-2 p-2 rounded ${msg.sender_id === user.user_id ? 'border-primary border-1 w-max' : 'border-primary border-1 ml-auto w-max'}`}
                   >
-                    {msg.text}
+                    {msg.message}
                   </div>
                 ))}
               </div>
