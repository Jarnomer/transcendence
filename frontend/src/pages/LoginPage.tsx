--- conflicted
+++ resolved
@@ -55,43 +55,6 @@
 
 
   return (
-<<<<<<< HEAD
-    <div className="w-full min-h-screen flex justify-center p-10">
-      <div className="w-[300px]">
-        <SVGModal>
-          <div className="text-center">
-            <h1 className="text-3xl mb-2 font-heading font-bold">
-              {isRegistering ? "Register" : "Login"}
-            </h1>
-            {error && <p className="text-red-500">{error}</p>}
-            <form className="flex flex-col gap-2" onSubmit={handleSubmit}>
-              <input
-                type="text"
-                placeholder="Username"
-                className="border p-2"
-                value={username}
-                onChange={(e) => setUsername(e.target.value)}
-                required
-              />
-              <input
-                type="password"
-                placeholder="Password"
-                className="border p-2"
-                value={password}
-                onChange={(e) => setPassword(e.target.value)}
-                required
-              />
-              <ClippedButton label={isRegistering ? "Register" : "Login"} type="submit" />
-            </form>
-            <div className="text-center flex flex-col gap-2 mt-4">
-              <p>{isRegistering ? "Already have an account?" : "Don't have an account?"}</p>
-              <ClippedButton label={isRegistering ? "Go to Login" : "Register"} onClick={() => setIsRegistering(!isRegistering)} />
-              {!isRegistering && <ClippedButton label="Play as a guest" />}
-            </div>
-          </div>
-        </SVGModal>
-
-=======
 	<div className="w-full h-full flex justify-center p-10">
     <div className="w-[300px]">
     <SVGModal>
@@ -123,7 +86,10 @@
         <p>{isRegistering ? "Already have an account?" : "Don't have an account?"}</p>
         <ClippedButton label={isRegistering ? "Go to Login" : "Register"} onClick={() => setIsRegistering(!isRegistering)} />
         {!isRegistering && <ClippedButton label="Play as a guest" />}
->>>>>>> 28607bb7
+      </div>
+    </div>
+	  </SVGModal>
+
       </div>
 
     </div>
