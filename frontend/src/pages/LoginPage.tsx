import React, { useState } from 'react';

import { useLocation, useNavigate } from 'react-router-dom';

import { ClippedButton } from '@components/UI/buttons/ClippedButton.tsx';
import { SVGModal } from '@components/UI/svgWrappers/svgModal.tsx';

import { login, register } from '@services/authService.ts';
import { updateUser } from '@services/userService.ts';

import { useUser } from '../contexts/user/UserContext';

export const LoginPage: React.FC = () => {
  const navigate = useNavigate();
  const location = useLocation();
  const { user, setUser, refetchUser, checkAuth, logout } = useUser();

  const [isRegistering, setIsRegistering] = useState(false);
  const [username, setUsername] = useState<string>('');
  const [password, setPassword] = useState<string>('');
  const [loading, setLoading] = useState<boolean>(false);
  const [error, setError] = useState<string | null>(null);

  const handleSubmit = async (e: React.FormEvent) => {
    e.preventDefault();
    setLoading(true);
    setError(null);

    try {
      // IF THE USER IS REGISTERING, REGISTER THE USER FIRST
      if (isRegistering) {
        try {
          await register(username, password);
        } catch (error: any) {
          alert('Registration failed!');
          setLoading(false);
          return;
        }
      }

      // THEN LOG IN THE USER
      try {
        await login(username, password);
<<<<<<< HEAD
        await updateUser({ status: 'online' });
        navigate(`/profile/${localStorage.getItem('userID')}`);
=======
        if (isRegistering) {
          navigate(`/signUp`);
        } else {
          navigate(`/profile/${localStorage.getItem('userID')}`);
        }
>>>>>>> 35547a77
      } catch (error: any) {
        alert('Login failed!');
        setLoading(false);
        return;
      }
    } finally {
      setLoading(false);
    }
  };

  return (
    <div className="w-full h-full flex justify-center p-10">
      <div className="w-[300px]">
        <SVGModal>
          <div className="text-center">
            <h1 className="text-3xl mb-2 font-heading font-bold">
              {isRegistering ? 'Register' : 'Login'}
            </h1>
            {error && <p className="text-red-500">{error}</p>}
            <form className="flex flex-col gap-2" onSubmit={handleSubmit}>
              <input
                type="text"
                placeholder="Username"
                className="border p-2"
                value={username}
                onChange={(e) => setUsername(e.target.value)}
                required
              />
              <input
                type="password"
                placeholder="Password"
                className="border p-2"
                value={password}
                onChange={(e) => setPassword(e.target.value)}
                required
              />
              <ClippedButton label={isRegistering ? 'Register' : 'Login'} type="submit" />
            </form>
            <div className="text-center flex flex-col gap-2 mt-4">
              <p>{isRegistering ? 'Already have an account?' : "Don't have an account?"}</p>
              <ClippedButton
                label={isRegistering ? 'Go to Login' : 'Register'}
                onClick={() => setIsRegistering(!isRegistering)}
              />
              {!isRegistering && <ClippedButton label="Play as a guest" />}
            </div>
          </div>
        </SVGModal>
      </div>
    </div>
  );
};<|MERGE_RESOLUTION|>--- conflicted
+++ resolved
@@ -41,16 +41,12 @@
       // THEN LOG IN THE USER
       try {
         await login(username, password);
-<<<<<<< HEAD
-        await updateUser({ status: 'online' });
-        navigate(`/profile/${localStorage.getItem('userID')}`);
-=======
         if (isRegistering) {
           navigate(`/signUp`);
         } else {
+          await updateUser({ status: 'online' });
           navigate(`/profile/${localStorage.getItem('userID')}`);
         }
->>>>>>> 35547a77
       } catch (error: any) {
         alert('Login failed!');
         setLoading(false);
