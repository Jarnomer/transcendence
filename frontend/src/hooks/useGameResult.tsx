import { useEffect, useRef, useState } from 'react';

import { useNavigate } from 'react-router-dom';

import { useGameOptionsContext, useLoading, useUser, useWebSocketContext } from '@contexts';

import { submitResult } from '@services';

import { GameState } from '@shared/types';

export const useGameResult = () => {
  const navigate = useNavigate();
  const { mode } = useGameOptionsContext(); // resetGameOptions,
  const {
    closeConnection,
    gameStatus,
    gameState,
    dispatch,
    matchmakingState: { gameId },
    setGameId,
    // cleanup,
  } = useWebSocketContext();
  const { setLoadingState } = useLoading();
  const { userId } = useUser();
  const gameIdRef = useRef<string | null>(null);
  const gameStateRef = useRef<GameState>(gameState);
  const userIdRef = useRef(userId);
  const gameStatusRef = useRef(gameStatus);
  const hasSubmittedResult = useRef(false);

  const [gameResult, setGameResult] = useState<any | null>(null);

  useEffect(() => {
    if (!userId) return;
    userIdRef.current = userId;
  }, [userId]);

  useEffect(() => {
    if (!gameId) return;
    gameIdRef.current = gameId;
  }, [gameId]);

  useEffect(() => {
    if (!gameStatus) return;
    gameStatusRef.current = gameStatus;
  }, [gameStatus]);

  useEffect(() => {
    if (!gameState) return;
    gameStateRef.current = gameState;
  }, [gameState]);

  useEffect(() => {
    if (
      gameStateRef.current &&
      gameStatusRef.current &&
      gameStatusRef?.current === 'finished' &&
      !hasSubmittedResult.current
    ) {
      console.log('Game finished, submitting result');
      const { players } = gameStateRef.current;
      const sortedPlayers = [players.player1, players.player2].sort((a, b) => b.score - a.score);
      console.log('Submitting game result:', gameId, sortedPlayers);
      const result = {
        game_id: gameId,
        winner_id: sortedPlayers[0].id,
        loser_id: sortedPlayers[1].id,
        winner_score: sortedPlayers[0].score,
        loser_score: sortedPlayers[1].score,
        game_mode: mode,
      };
      setGameResult(result);
      dispatch({ type: 'GAME_RESET' });
      setLoadingState('matchMakingAnimationLoading', true);
      setLoadingState(' scoreBoardLoading', true);
      // cleanup();
      // resetGameOptions();
      closeConnection('game');
      if (mode !== 'tournamnet') {
        // navigate('/gameMenu');
      }
      hasSubmittedResult.current = true;
    }
  }, [gameStatus, dispatch, navigate]);

  //   useEffect(() => {
  //     if (!gameId) return;
  //     if (gameStatusRef.current === 'finished' && !hasSubmittedResult.current) {
  //       if (gameId === 'local_game_id') {
  //         console.log('Local game, no need to submit result');
  //         dispatch({ type: 'GAME_RESET' });
  //         navigate('/home');
  //         return;
  //       }
  //       const { players } = gameStateRef.current;
  //       const sortedPlayers = [players.player1, players.player2].sort((a, b) => b.score - a.score);
  //       console.log('Submitting game result:', gameId, sortedPlayers);
  //       submitResult({
  //         game_id: gameId,
  //         winner_id: sortedPlayers[0].id,
  //         loser_id: sortedPlayers[1].id,
  //         winner_score: sortedPlayers[0].score,
  //         loser_score: sortedPlayers[1].score,
  //       })
  //         .then(() => {
  //           dispatch({ type: 'GAME_RESET' });
  //           hasSubmittedResult.current = true;
  //         })
  //         .catch((err) => {
  //           console.error('Error submitting game result:', err);
  //         })
  //         .finally(() => {
  //           navigate('/home');
  //         });
  //     }
  //   }, [gameStatus, gameId, gameState, dispatch, navigate]);

  // Cleanup
  // useEffect(() => {
  //   return () => {
  //     console.log('Cleanup');
  //     if (!gameIdRef.current || hasSubmittedResult.current || !gameStateRef.current) return;
  //     if (gameIdRef.current === 'local_game_id') {
  //       dispatch({ type: 'GAME_RESET' });
  //       // cleanup();
  //       // resetGameOptions();
  //       if (mode !== 'tournamnet') {
  //         // navigate('/gameMenu');
  //       }
  //       return;
  //     }
  //     console.log('Submitting game result:', gameIdRef.current);
  //     // closeConnection('game');
  //     const { players } = gameStateRef.current;
  //     const playerArray = [players.player1, players.player2];
  //     const winnerIndex = playerArray.findIndex((e) => e.id !== userIdRef.current);
  //     const loserIndex = winnerIndex === 0 ? 1 : 0;

<<<<<<< HEAD
  //     console.log('Submitting game result:', gameResult);
  //     submitResult({
  //       game_id: gameIdRef.current,
  //       winner_id: playerArray[winnerIndex].id,
  //       loser_id: playerArray[loserIndex].id,
  //       winner_score: playerArray[winnerIndex].score,
  //       loser_score: playerArray[loserIndex].score,p
  //     })
  //       .then(() => {
  //         dispatch({ type: 'GAME_RESET' });
  //       })
  //       .catch((err) => {
  //         console.error('Error submitting game result:', err);
  //       })
  //       .finally(() => {
  //         // resetGameOptions();
  //         closeConnection('game');
  //         setGameId('');
  //         // cleanup();
  //         if (mode !== 'tournamnet') {
  //           // navigate('/gameMenu');
  //         }
  //       });
  //   };
  // }, []);
=======
      console.log('Submitting game result:', gameResult);
      submitResult({
        game_id: gameIdRef.current,
        winner_id: playerArray[winnerIndex].id,
        loser_id: playerArray[loserIndex].id,
        winner_score: playerArray[winnerIndex].score,
        loser_score: playerArray[loserIndex].score,
      })
        .then(() => {
          dispatch({ type: 'GAME_RESET' });
        })
        .catch((err) => {
          console.error('Error submitting game result:', err);
        })
        .finally(() => {
          // resetGameOptions();
          closeConnection('game');
          setGameId('');
          // cleanup();
          if (mode !== 'tournamnet') {
            // navigate('/gameMenu');
          }
        });
    };
  }, []);

>>>>>>> c60118d3
  return { gameResult };
};<|MERGE_RESOLUTION|>--- conflicted
+++ resolved
@@ -116,53 +116,26 @@
   //   }, [gameStatus, gameId, gameState, dispatch, navigate]);
 
   // Cleanup
-  // useEffect(() => {
-  //   return () => {
-  //     console.log('Cleanup');
-  //     if (!gameIdRef.current || hasSubmittedResult.current || !gameStateRef.current) return;
-  //     if (gameIdRef.current === 'local_game_id') {
-  //       dispatch({ type: 'GAME_RESET' });
-  //       // cleanup();
-  //       // resetGameOptions();
-  //       if (mode !== 'tournamnet') {
-  //         // navigate('/gameMenu');
-  //       }
-  //       return;
-  //     }
-  //     console.log('Submitting game result:', gameIdRef.current);
-  //     // closeConnection('game');
-  //     const { players } = gameStateRef.current;
-  //     const playerArray = [players.player1, players.player2];
-  //     const winnerIndex = playerArray.findIndex((e) => e.id !== userIdRef.current);
-  //     const loserIndex = winnerIndex === 0 ? 1 : 0;
+  useEffect(() => {
+    return () => {
+      console.log('Cleanup');
+      if (!gameIdRef.current || hasSubmittedResult.current || !gameStateRef.current) return;
+      if (gameIdRef.current === 'local_game_id') {
+        dispatch({ type: 'GAME_RESET' });
+        // cleanup();
+        // resetGameOptions();
+        if (mode !== 'tournamnet') {
+          // navigate('/gameMenu');
+        }
+        return;
+      }
+      console.log('Submitting game result:', gameIdRef.current);
+      // closeConnection('game');
+      const { players } = gameStateRef.current;
+      const playerArray = [players.player1, players.player2];
+      const winnerIndex = playerArray.findIndex((e) => e.id !== userIdRef.current);
+      const loserIndex = winnerIndex === 0 ? 1 : 0;
 
-<<<<<<< HEAD
-  //     console.log('Submitting game result:', gameResult);
-  //     submitResult({
-  //       game_id: gameIdRef.current,
-  //       winner_id: playerArray[winnerIndex].id,
-  //       loser_id: playerArray[loserIndex].id,
-  //       winner_score: playerArray[winnerIndex].score,
-  //       loser_score: playerArray[loserIndex].score,p
-  //     })
-  //       .then(() => {
-  //         dispatch({ type: 'GAME_RESET' });
-  //       })
-  //       .catch((err) => {
-  //         console.error('Error submitting game result:', err);
-  //       })
-  //       .finally(() => {
-  //         // resetGameOptions();
-  //         closeConnection('game');
-  //         setGameId('');
-  //         // cleanup();
-  //         if (mode !== 'tournamnet') {
-  //           // navigate('/gameMenu');
-  //         }
-  //       });
-  //   };
-  // }, []);
-=======
       console.log('Submitting game result:', gameResult);
       submitResult({
         game_id: gameIdRef.current,
@@ -189,6 +162,5 @@
     };
   }, []);
 
->>>>>>> c60118d3
   return { gameResult };
 };