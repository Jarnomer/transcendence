import { useState, useEffect } from 'react';
import { useWebSocketContext } from '../services/WebSocketContext';
import { createMoveInputMessage } from '@shared/messages';

interface UseGameControlsProps {
  localPlayerId?: string;
  remotePlayerId?: string;
}

<<<<<<< HEAD
const useGameControls = (difficulty : string) => {
  // Track which keys are currently being pressed during gameplay
=======
const useGameControls = ({
  localPlayerId = 'player1',
  remotePlayerId = 'player2',
}: UseGameControlsProps = {}) => {
>>>>>>> 36238756
  const [keysPressed, setKeysPressed] = useState<Record<string, boolean>>({});
  const { sendMessage } = useWebSocketContext();
  const [playerId1, setPlayerId1] = useState<string | null>("player1");
  const [playerId2, setPlayerId2] = useState<string | null>("player2");

  useEffect(() => {
    console.log('localPlayerId:', localPlayerId, '| remotePlayerId:', remotePlayerId);

    const handleKeyDown = (e: KeyboardEvent) => {
      // Prevent default actions during gameplay
      if (['w', 's', 'ArrowUp', 'ArrowDown'].includes(e.key)) {
        e.preventDefault();
      }

      setKeysPressed((prev) => {
        if (!prev[e.key]) {
          // If key wasn't already pressed
          return { ...prev, [e.key]: true };
        }
        return prev;
      });
    };

    const handleKeyUp = (e: KeyboardEvent) => {
      setKeysPressed((prev) => ({ ...prev, [e.key]: false }));
    };

    window.addEventListener('keydown', handleKeyDown);
    window.addEventListener('keyup', handleKeyUp);

    return () => {
      window.removeEventListener('keydown', handleKeyDown);
      window.removeEventListener('keyup', handleKeyUp);
    };
  }, []);

  // Control loop with fixed interval timer
  useEffect(() => {
    if (difficulty !== 'local') {
      setPlayerId1(localStorage.getItem("UserID"));
      setPlayerId2(localStorage.getItem("UserID"));
    }
    const intervalId = setInterval(() => {
      if (keysPressed['w']) {
<<<<<<< HEAD
        sendMessage({ type: 'move', playerId: playerId1, move: 'up' });
      }

      if (keysPressed['s']) {
        sendMessage({ type: 'move', playerId: playerId1, move: 'down' });
      }

      if (keysPressed['ArrowUp']) {
        sendMessage({ type: 'move', playerId: playerId2, move: 'up' });
      }

      if (keysPressed['ArrowDown']) {
        sendMessage({ type: 'move', playerId: playerId2, move: 'down' });
=======
        sendMessage(createMoveInputMessage(localPlayerId, 'up'));
      }

      if (keysPressed['s']) {
        sendMessage(createMoveInputMessage(localPlayerId, 'down'));
      }

      if (remotePlayerId && keysPressed['ArrowUp']) {
        sendMessage(createMoveInputMessage(remotePlayerId, 'up'));
      }

      if (remotePlayerId && keysPressed['ArrowDown']) {
        sendMessage(createMoveInputMessage(remotePlayerId, 'down'));
>>>>>>> 36238756
      }
    }, 1000 / 60); // 60fps

    return () => {
      clearInterval(intervalId);
    };
  }, [keysPressed, sendMessage, localPlayerId, remotePlayerId]);

  return keysPressed;
};

export default useGameControls;<|MERGE_RESOLUTION|>--- conflicted
+++ resolved
@@ -1,31 +1,22 @@
 import { useState, useEffect } from 'react';
 import { useWebSocketContext } from '../services/WebSocketContext';
-import { createMoveInputMessage } from '@shared/messages';
 
-interface UseGameControlsProps {
-  localPlayerId?: string;
-  remotePlayerId?: string;
-}
+/**
+ * Interface for hooking game controls during gameplay
+ * @param wsRef - The WebSocket reference for connection
+ */
 
-<<<<<<< HEAD
-const useGameControls = (difficulty : string) => {
+const useGameControls = (difficulty: string) => {
   // Track which keys are currently being pressed during gameplay
-=======
-const useGameControls = ({
-  localPlayerId = 'player1',
-  remotePlayerId = 'player2',
-}: UseGameControlsProps = {}) => {
->>>>>>> 36238756
   const [keysPressed, setKeysPressed] = useState<Record<string, boolean>>({});
   const { sendMessage } = useWebSocketContext();
-  const [playerId1, setPlayerId1] = useState<string | null>("player1");
-  const [playerId2, setPlayerId2] = useState<string | null>("player2");
+  const [playerId1, setPlayerId1] = useState<string | null>('player1');
+  const [playerId2, setPlayerId2] = useState<string | null>('player2');
 
   useEffect(() => {
-    console.log('localPlayerId:', localPlayerId, '| remotePlayerId:', remotePlayerId);
-
+    // Handle key press events
     const handleKeyDown = (e: KeyboardEvent) => {
-      // Prevent default actions during gameplay
+      // Prevent default actions for game control keys (prevent scrolling)
       if (['w', 's', 'ArrowUp', 'ArrowDown'].includes(e.key)) {
         e.preventDefault();
       }
@@ -39,28 +30,30 @@
       });
     };
 
+    // Handle key release events
     const handleKeyUp = (e: KeyboardEvent) => {
       setKeysPressed((prev) => ({ ...prev, [e.key]: false }));
     };
 
+    // Event listeners for key presses
     window.addEventListener('keydown', handleKeyDown);
     window.addEventListener('keyup', handleKeyUp);
 
     return () => {
+      // Cleanup
       window.removeEventListener('keydown', handleKeyDown);
       window.removeEventListener('keyup', handleKeyUp);
     };
-  }, []);
+  }, []); // Runs only once on mount
 
   // Control loop with fixed interval timer
   useEffect(() => {
     if (difficulty !== 'local') {
-      setPlayerId1(localStorage.getItem("UserID"));
-      setPlayerId2(localStorage.getItem("UserID"));
+      setPlayerId1(localStorage.getItem('UserID'));
+      setPlayerId2(localStorage.getItem('UserID'));
     }
     const intervalId = setInterval(() => {
       if (keysPressed['w']) {
-<<<<<<< HEAD
         sendMessage({ type: 'move', playerId: playerId1, move: 'up' });
       }
 
@@ -74,28 +67,14 @@
 
       if (keysPressed['ArrowDown']) {
         sendMessage({ type: 'move', playerId: playerId2, move: 'down' });
-=======
-        sendMessage(createMoveInputMessage(localPlayerId, 'up'));
-      }
-
-      if (keysPressed['s']) {
-        sendMessage(createMoveInputMessage(localPlayerId, 'down'));
-      }
-
-      if (remotePlayerId && keysPressed['ArrowUp']) {
-        sendMessage(createMoveInputMessage(remotePlayerId, 'up'));
-      }
-
-      if (remotePlayerId && keysPressed['ArrowDown']) {
-        sendMessage(createMoveInputMessage(remotePlayerId, 'down'));
->>>>>>> 36238756
       }
     }, 1000 / 60); // 60fps
 
     return () => {
+      // Cleanup
       clearInterval(intervalId);
     };
-  }, [keysPressed, sendMessage, localPlayerId, remotePlayerId]);
+  }, [keysPressed]);
 
   return keysPressed;
 };
