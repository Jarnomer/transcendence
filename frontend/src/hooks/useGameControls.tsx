--- conflicted
+++ resolved
@@ -1,28 +1,25 @@
-<<<<<<< HEAD
-import { useState, useEffect } from 'react';
-=======
 import { useEffect, useState } from 'react';
 
-import { createMoveInputMessage } from '@shared/messages';
->>>>>>> 0f35427c
+import { createMoveInputMessage, createReadyInputMessage } from '@shared/messages/';
 import { useWebSocketContext } from '../services/WebSocketContext';
 
-/**
- * Interface for hooking game controls during gameplay
- * @param wsRef - The WebSocket reference for connection
- */
+interface UseGameControlsProps {
+  localPlayerId?: string;
+  remotePlayerId?: string;
+}
 
-const useGameControls = (difficulty: string) => {
-  // Track which keys are currently being pressed during gameplay
+const useGameControls = ({
+  localPlayerId = 'player1',
+  remotePlayerId = 'player2',
+}: UseGameControlsProps = {}) => {
   const [keysPressed, setKeysPressed] = useState<Record<string, boolean>>({});
   const { sendMessage } = useWebSocketContext();
-  const [playerId1, setPlayerId1] = useState<string | null>('player1');
-  const [playerId2, setPlayerId2] = useState<string | null>('player2');
 
   useEffect(() => {
-    // Handle key press events
+    console.log('localPlayerId:', localPlayerId, '| remotePlayerId:', remotePlayerId);
+
     const handleKeyDown = (e: KeyboardEvent) => {
-      // Prevent default actions for game control keys (prevent scrolling)
+      // Prevent default actions during gameplay
       if (['w', 's', 'ArrowUp', 'ArrowDown'].includes(e.key)) {
         e.preventDefault();
       }
@@ -36,51 +33,46 @@
       });
     };
 
-    // Handle key release events
     const handleKeyUp = (e: KeyboardEvent) => {
       setKeysPressed((prev) => ({ ...prev, [e.key]: false }));
     };
 
-    // Event listeners for key presses
     window.addEventListener('keydown', handleKeyDown);
     window.addEventListener('keyup', handleKeyUp);
 
     return () => {
-      // Cleanup
       window.removeEventListener('keydown', handleKeyDown);
       window.removeEventListener('keyup', handleKeyUp);
     };
-  }, []); // Runs only once on mount
+  }, []);
 
   // Control loop with fixed interval timer
   useEffect(() => {
-    if (difficulty !== 'local') {
-      setPlayerId1(localStorage.getItem('UserID'));
-      setPlayerId2(localStorage.getItem('UserID'));
-    }
     const intervalId = setInterval(() => {
       if (keysPressed['w']) {
-        sendMessage({ type: 'move', playerId: playerId1, move: 'up' });
+        sendMessage(createMoveInputMessage(localPlayerId, 'up'));
       }
 
       if (keysPressed['s']) {
-        sendMessage({ type: 'move', playerId: playerId1, move: 'down' });
+        sendMessage(createMoveInputMessage(localPlayerId, 'down'));
       }
 
-      if (keysPressed['ArrowUp']) {
-        sendMessage({ type: 'move', playerId: playerId2, move: 'up' });
+      if (remotePlayerId && keysPressed['ArrowUp']) {
+        sendMessage(createMoveInputMessage(remotePlayerId, 'up'));
       }
 
-      if (keysPressed['ArrowDown']) {
-        sendMessage({ type: 'move', playerId: playerId2, move: 'down' });
+      if (remotePlayerId && keysPressed['ArrowDown']) {
+        sendMessage(createMoveInputMessage(remotePlayerId, 'down'));
+      }
+      if (remotePlayerId && keysPressed['p']) {
+        sendMessage(createReadyInputMessage(localPlayerId, true));
       }
     }, 1000 / 60); // 60fps
 
     return () => {
-      // Cleanup
       clearInterval(intervalId);
     };
-  }, [keysPressed]);
+  }, [keysPressed, sendMessage, localPlayerId, remotePlayerId]);
 
   return keysPressed;
 };
