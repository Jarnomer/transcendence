import { eventBus } from "./events";
import { initGame, gameLoop } from "./game_utils";

const API_URL = "/api/auth";

/* export async function gameConnect() {
  const token = localStorage.getItem("token");
  if (token) {
    try {
      const data = await fetchPongData(token);
      console.log(data);
    } catch (err) {
      console.error(err);
    }
  }
} */

// export  async function gameConnect(ws: WebSocket, gameState: any) {
//     const token = localStorage.getItem("token");
//     console.log("trying to connect the game with the token: ", token)
//     if (token) {
//       try {
//       await connectWebSocket(ws, gameState, token);
//       setTimeout(() => {
//         initGame(gameState);
//         requestAnimationFrame(() => gameLoop(gameState, ws));
//       }, 100);
//     } catch (err) {
//       console.error(err);
//     }
//   }
// }



export async function login(username: string, password: string) {
  try {
    const res = await fetch(`${API_URL}/login`, {
      method: "POST",
      headers: { "Content-Type": "application/json" },
      body: JSON.stringify({ username, password }),
    });
<<<<<<< HEAD

    if (!res.ok) {
      throw new Error(`Login failed! Status: ${res.status}`);
    }

=======
>>>>>>> 447aac35
    const data = await res.json();
    if (data.token) {
      localStorage.setItem("token", data.token);
<<<<<<< HEAD
    }
    return data;
=======
    console.log(data.token);
    return data
>>>>>>> 447aac35
  } catch (err) {
    throw err; // This will be caught in your try-catch block in LoginPage
  }
}


export async function register(username: string, password: string) {
  try {
    const res = await fetch(`${API_URL}/register`, {
      method: "POST",
      headers: { "Content-Type": "application/json" },
      body: JSON.stringify({ username, password }),
    });
<<<<<<< HEAD

    if (!res.ok) {
      throw new Error(`Registeration failed! Status: ${res.status}`);
    }
    return await res.json();
=======
    const data = await res.json();
    console.log(data);
    return data;
>>>>>>> 447aac35
  } catch (err) {
    throw err;
  }
}

export async function fetchPongData(token: string) {
  try {
    const res = await fetch("/api/pong", {
      headers: {
        Authorization: `Bearer ${token}`,
      },
    });
    return await res.json();
  } catch (err) {
    throw new Error("Failed to fetch Pong data!");
  }
}

export async function connectWebSocket(ws: WebSocket, gameState: any, token: string) {
  console.log("Connecting to WebSocket...");
  console.log("token:", token);

  ws.onopen = () => {
    console.log("WebSocket connected");
  };

  ws.onmessage = (event) => {
    const data = JSON.parse(event.data);
    if (data && data.type === "update") {
      const newGameState = {
        ...gameState, // Keep existing properties
        players: { ...gameState.players, ...data.state.players }, // Merge players
        ball: { ...gameState.ball, ...data.state.ball }, // Merge ball state
      };

      Object.assign(gameState, newGameState);
      //eventBus.emit("gameUpdate", data);
    }
  };

  ws.onerror = (error) => {
    console.error("WebSocket error:", error);
  };

  ws.onclose = (event) => {
    console.log("WebSocket Disconnected", event);
    if (event.code !== 1000) { // 1000 means normal closure
      alert("You have been disconnected! Logging out...");
    }
  };
};<|MERGE_RESOLUTION|>--- conflicted
+++ resolved
@@ -1,7 +1,7 @@
-import { eventBus } from "./events";
-import { initGame, gameLoop } from "./game_utils";
+import {eventBus} from './events';
+import {gameLoop, initGame} from './game';
 
-const API_URL = "/api/auth";
+const API_URL = '/api/auth';
 
 /* export async function gameConnect() {
   const token = localStorage.getItem("token");
@@ -36,100 +36,79 @@
 export async function login(username: string, password: string) {
   try {
     const res = await fetch(`${API_URL}/login`, {
-      method: "POST",
-      headers: { "Content-Type": "application/json" },
-      body: JSON.stringify({ username, password }),
+      method: 'POST',
+      headers: {'Content-Type': 'application/json'},
+      body: JSON.stringify({username, password}),
     });
-<<<<<<< HEAD
-
-    if (!res.ok) {
-      throw new Error(`Login failed! Status: ${res.status}`);
-    }
-
-=======
->>>>>>> 447aac35
     const data = await res.json();
-    if (data.token) {
-      localStorage.setItem("token", data.token);
-<<<<<<< HEAD
-    }
-    return data;
-=======
+    if (data.token) localStorage.setItem('token', data.token);
     console.log(data.token);
     return data
->>>>>>> 447aac35
   } catch (err) {
-    throw err; // This will be caught in your try-catch block in LoginPage
+    throw new Error('Login failed!');
   }
 }
-
 
 export async function register(username: string, password: string) {
   try {
     const res = await fetch(`${API_URL}/register`, {
-      method: "POST",
-      headers: { "Content-Type": "application/json" },
-      body: JSON.stringify({ username, password }),
+      method: 'POST',
+      headers: {'Content-Type': 'application/json'},
+      body: JSON.stringify({username, password}),
     });
-<<<<<<< HEAD
-
-    if (!res.ok) {
-      throw new Error(`Registeration failed! Status: ${res.status}`);
-    }
-    return await res.json();
-=======
     const data = await res.json();
     console.log(data);
     return data;
->>>>>>> 447aac35
   } catch (err) {
-    throw err;
+    throw new Error('Registration failed!');
   }
 }
 
 export async function fetchPongData(token: string) {
   try {
-    const res = await fetch("/api/pong", {
+    const res = await fetch('/api/pong', {
       headers: {
         Authorization: `Bearer ${token}`,
       },
     });
     return await res.json();
   } catch (err) {
-    throw new Error("Failed to fetch Pong data!");
+    throw new Error('Failed to fetch Pong data!');
   }
 }
 
-export async function connectWebSocket(ws: WebSocket, gameState: any, token: string) {
-  console.log("Connecting to WebSocket...");
-  console.log("token:", token);
+export async function connectWebSocket(
+    ws: WebSocket, gameState: any, token: string) {
+  console.log('Connecting to WebSocket...');
+  console.log('token:', token);
 
   ws.onopen = () => {
-    console.log("WebSocket connected");
+    console.log('WebSocket connected');
   };
 
   ws.onmessage = (event) => {
     const data = JSON.parse(event.data);
-    if (data && data.type === "update") {
+    if (data && data.type === 'update') {
       const newGameState = {
-        ...gameState, // Keep existing properties
-        players: { ...gameState.players, ...data.state.players }, // Merge players
-        ball: { ...gameState.ball, ...data.state.ball }, // Merge ball state
+        ...gameState,  // Keep existing properties
+        players:
+            {...gameState.players, ...data.state.players},  // Merge players
+        ball: {...gameState.ball, ...data.state.ball},      // Merge ball state
       };
 
       Object.assign(gameState, newGameState);
-      //eventBus.emit("gameUpdate", data);
+      // eventBus.emit("gameUpdate", data);
     }
   };
 
   ws.onerror = (error) => {
-    console.error("WebSocket error:", error);
+    console.error('WebSocket error:', error);
   };
 
   ws.onclose = (event) => {
-    console.log("WebSocket Disconnected", event);
-    if (event.code !== 1000) { // 1000 means normal closure
-      alert("You have been disconnected! Logging out...");
+    console.log('WebSocket Disconnected', event);
+    if (event.code !== 1000) {  // 1000 means normal closure
+      alert('You have been disconnected! Logging out...');
     }
   };
 };