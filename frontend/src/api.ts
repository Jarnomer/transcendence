--- conflicted
+++ resolved
@@ -1,64 +1,58 @@
-import { eventBus } from "./events";
-import { initGame, gameLoop } from "./game_utils";
-
+import axios from "axios";
 const API_URL = "/api/auth";
 
-/* export async function gameConnect() {
-  const token = localStorage.getItem("token");
+export const api = axios.create({
+  baseURL: "/api", // Adjust the base URL according to your backend
+  headers: {
+    "Content-Type": "application/json",
+  },
+ //withCredentials: true, // Ensures cookies (like refresh tokens) are sent
+});
+
+// Request Interceptor: Attach access token to requests
+api.interceptors.request.use(async (config) => {
+  let token = localStorage.getItem("token");
+
+  if (!token) {
+    token = await refreshToken();
+  }
+
   if (token) {
-    try {
-      const data = await fetchPongData(token);
-      console.log(data);
-    } catch (err) {
-      console.error(err);
-    }
+    config.headers.Authorization = `Bearer ${token}`;
   }
-} */
 
-// export  async function gameConnect(ws: WebSocket, gameState: any) {
-//     const token = localStorage.getItem("token");
-//     console.log("trying to connect the game with the token: ", token)
-//     if (token) {
-//       try {
-//       await connectWebSocket(ws, gameState, token);
-//       setTimeout(() => {
-//         initGame(gameState);
-//         requestAnimationFrame(() => gameLoop(gameState, ws));
-//       }, 100);
-//     } catch (err) {
-//       console.error(err);
-//     }
-//   }
-// }
+  return config;
+}, (error) => Promise.reject(error));
 
-
+// Function to Refresh Token
+export async function refreshToken(): Promise<string | null> {
+  try {
+    const response = await api.get("/auth/refresh"); // Backend refresh route
+    const newToken = response.data.accessToken;
+    localStorage.setItem("token", newToken);
+    return newToken;
+  } catch (error) {
+    console.error("Failed to refresh token:", error);
+    localStorage.removeItem("token");
+    window.location.href = "/login"; // Redirect to login page
+    return null;
+  }
+}
 
 export async function login(username: string, password: string) {
   try {
-    const res = await fetch(`${API_URL}/login`, {
-      method: "POST",
-      headers: { "Content-Type": "application/json" },
-      body: JSON.stringify({ username, password }),
-    });
-<<<<<<< HEAD
-=======
-
-    if (!res.ok) {
+    console.log("Logging in...");
+    const res = await api.post("/auth/login", { username, password });
+    if (res.status !== 200) {
       throw new Error(`Login failed! Status: ${res.status}`);
     }
 
->>>>>>> 1c142615
-    const data = await res.json();
-    if (data.token) {
-      localStorage.setItem("token", data.token);
-<<<<<<< HEAD
-    console.log(data.token);
-    return data
-=======
+    if (res.data.token) {
+      localStorage.setItem("token", res.data.token);
     }
-    return data;
->>>>>>> 1c142615
+    return res.data;
   } catch (err) {
+    console.error("Login failed:", err);
     throw err; // This will be caught in your try-catch block in LoginPage
   }
 }
@@ -71,17 +65,11 @@
       headers: { "Content-Type": "application/json" },
       body: JSON.stringify({ username, password }),
     });
-<<<<<<< HEAD
-    const data = await res.json();
-    console.log(data);
-    return data;
-=======
 
     if (!res.ok) {
       throw new Error(`Registeration failed! Status: ${res.status}`);
     }
     return await res.json();
->>>>>>> 1c142615
   } catch (err) {
     throw err;
   }
@@ -132,4 +120,5 @@
       alert("You have been disconnected! Logging out...");
     }
   };
-};+};
+
