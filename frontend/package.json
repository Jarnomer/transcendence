{
  "name": "transcendence_frontend",
  "private": true,
  "version": "0.0.0",
  "type": "module",
  "scripts": {
    "dev": "vite",
    "build": "tsc && vite build",
    "preview": "vite preview"
  },
  "devDependencies": {
    "@types/react": "^19.0.10",
    "@types/react-dom": "^19.0.4",
    "typescript": "~5.7.2",
    "vite": "^6.1.0",
    "babylonjs": "^7.50.0"
  },
  "dependencies": {
    "@heroicons/react": "^2.2.0",
    "@tailwindcss/vite": "^4.0.6",
    "@types/react-router-dom": "^5.3.3",
    "@vitejs/plugin-react": "^4.3.4",
<<<<<<< HEAD
    "axios": "^1.8.1",
    "babylonjs": "^7.49.0",
    "babylonjs-gui": "^7.49.0",
=======
    "babylonjs": "^7.50.0",
    "babylonjs-gui": "^7.50.0",
>>>>>>> 336ca2fd
    "react": "^19.0.0",
    "react-dom": "^19.0.0",
    "react-router-dom": "^7.2.0",
    "tailwindcss": "^4.0.6"
  }
}<|MERGE_RESOLUTION|>--- conflicted
+++ resolved
@@ -11,23 +11,20 @@
   "devDependencies": {
     "@types/react": "^19.0.10",
     "@types/react-dom": "^19.0.4",
+    "babylonjs": "^7.50.0",
     "typescript": "~5.7.2",
-    "vite": "^6.1.0",
-    "babylonjs": "^7.50.0"
+    "vite": "^6.1.0"
   },
   "dependencies": {
     "@heroicons/react": "^2.2.0",
     "@tailwindcss/vite": "^4.0.6",
+    "@types/axios": "^0.9.36",
     "@types/react-router-dom": "^5.3.3",
     "@vitejs/plugin-react": "^4.3.4",
-<<<<<<< HEAD
     "axios": "^1.8.1",
     "babylonjs": "^7.49.0",
     "babylonjs-gui": "^7.49.0",
-=======
-    "babylonjs": "^7.50.0",
-    "babylonjs-gui": "^7.50.0",
->>>>>>> 336ca2fd
+    "jwt-decode": "^4.0.0",
     "react": "^19.0.0",
     "react-dom": "^19.0.0",
     "react-router-dom": "^7.2.0",
