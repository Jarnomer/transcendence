--- conflicted
+++ resolved
@@ -20,11 +20,7 @@
   },
   "dependencies": {
     "@heroicons/react": "^2.2.0",
-<<<<<<< HEAD
-    "@sinclair/typebox": "^0.34.28",
-=======
     "@sinclair/typebox": "^0.34.30",
->>>>>>> 5749eddb
     "@tailwindcss/vite": "^4.0.6",
     "@types/axios": "^0.9.36",
     "@types/react-router-dom": "^5.3.3",
