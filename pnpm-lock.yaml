--- conflicted
+++ resolved
@@ -13,7 +13,7 @@
         version: 1.52.0
       '@types/node':
         specifier: ^22.13.8
-        version: 22.13.11
+        version: 22.15.3
       '@typescript-eslint/eslint-plugin':
         specifier: ^7.1.0
         version: 7.18.0(@typescript-eslint/parser@7.18.0(eslint@8.57.1)(typescript@5.7.3))(eslint@8.57.1)(typescript@5.7.3)
@@ -972,18 +972,13 @@
     resolution: {integrity: sha512-ROFF39F6ZrnzSUEmQQZUar0Jt4xVoP9WnDRdWwF4NNcXs3xBTLgBUDoOwW141y1jP+S8nahIbdxbFC7IShw9Iw==}
     engines: {node: ^12.20.0 || ^14.18.0 || >=16.0.0}
 
-<<<<<<< HEAD
   '@playwright/test@1.52.0':
     resolution: {integrity: sha512-uh6W7sb55hl7D6vsAeA+V2p5JnlAqzhqFyF0VcJkKZXkgnFcVG9PziERRHQfPLfNGx1C292a4JqbWzhR8L4R1g==}
     engines: {node: '>=18'}
     hasBin: true
 
-  '@rollup/rollup-android-arm-eabi@4.36.0':
-    resolution: {integrity: sha512-jgrXjjcEwN6XpZXL0HUeOVGfjXhPyxAbbhD0BlXUB+abTOpbPiN5Wb3kOT7yb+uEtATNYF5x5gIfwutmuBA26w==}
-=======
   '@rollup/rollup-android-arm-eabi@4.40.1':
     resolution: {integrity: sha512-kxz0YeeCrRUHz3zyqvd7n+TVRlNyTifBsmnmNPtk3hQURUyG9eAB+usz6DAwagMusjx/zb3AjvDUvhFGDAexGw==}
->>>>>>> 4229ae04
     cpu: [arm]
     os: [android]
 
@@ -3124,11 +3119,7 @@
   react-dom@19.1.0:
     resolution: {integrity: sha512-Xs1hdnE+DyKgeHJeJznQmYMIBG3TKIHJJT95Q58nHLSrElKlGQqDTR2HQ9fx5CN/Gk6Vh/kupBTDLU11/nDk/g==}
     peerDependencies:
-<<<<<<< HEAD
-      react: ^19.0.0
-=======
       react: ^19.1.0
->>>>>>> 4229ae04
 
   react-hot-toast@2.5.2:
     resolution: {integrity: sha512-Tun3BbCxzmXXM7C+NI4qiv6lT0uwGh4oAfeJyNOjYUejTsm35mK9iCaYLGv8cBz9L5YxZLx/2ii7zsIwPtPUdw==}
@@ -3140,13 +3131,8 @@
   react-is@16.13.1:
     resolution: {integrity: sha512-24e6ynE2H+OKt4kqsOvNd8kBpV65zoxbA4BVsEOB3ARVWQki/DHzaUoC5KuON/BiccDaCCTZBuOcfZs70kR8bQ==}
 
-<<<<<<< HEAD
-  react-refresh@0.14.2:
-    resolution: {integrity: sha512-jCvmsr+1IUSMUyzOkRcvnVbX3ZYC6g9TDrDbFuFmRDq7PD4yaGbLKNQL6k2jnArV8hjYxh7hVhAZB6s9HDGpZA==}
-=======
   react-refresh@0.17.0:
     resolution: {integrity: sha512-z6F7K9bV85EfseRCp2bzrpyQ0Gkw1uLoCel9XBVWPg/TjRj94SkJzUTGfOa4bs7iJvBWtQG0Wq7wnI0syw3EBQ==}
->>>>>>> 4229ae04
     engines: {node: '>=0.10.0'}
 
   react-router-dom@7.5.3:
@@ -3268,13 +3254,6 @@
     engines: {node: '>=18.0.0', npm: '>=8.0.0'}
     hasBin: true
 
-<<<<<<< HEAD
-  rspack-resolver@1.2.2:
-    resolution: {integrity: sha512-Fwc19jMBA3g+fxDJH2B4WxwZjE0VaaOL7OX/A4Wn5Zv7bOD/vyPZhzXfaO73Xc2GAlfi96g5fGUa378WbIGfFw==}
-    deprecated: Please migrate to the brand new `@rspack/resolver` or `unrs-resolver` instead
-
-=======
->>>>>>> 4229ae04
   run-parallel@1.2.0:
     resolution: {integrity: sha512-5l4VyZR86LZ/lDxZTR6jqL8AFE2S0IFLMP26AbjsLVADxHdhB/c0GUsH+y39UfCi3dzz8OlQuPmnaJOMoDHQBA==}
 
@@ -4333,14 +4312,12 @@
 
   '@pkgr/core@0.2.4': {}
 
-<<<<<<< HEAD
   '@playwright/test@1.52.0':
     dependencies:
       playwright: 1.52.0
-=======
+
   '@rollup/rollup-android-arm-eabi@4.40.1':
     optional: true
->>>>>>> 4229ae04
 
   '@rollup/rollup-android-arm64@4.40.1':
     optional: true
@@ -6687,17 +6664,10 @@
 
   react-dom@19.1.0(react@19.1.0):
     dependencies:
-<<<<<<< HEAD
-      react: 19.0.0
-      scheduler: 0.25.0
-
-  react-hot-toast@2.5.2(react-dom@19.0.0(react@19.0.0))(react@19.0.0):
-=======
       react: 19.1.0
       scheduler: 0.26.0
 
   react-hot-toast@2.5.2(react-dom@19.1.0(react@19.1.0))(react@19.1.0):
->>>>>>> 4229ae04
     dependencies:
       csstype: 3.1.3
       goober: 2.1.16(csstype@3.1.3)
@@ -6706,11 +6676,7 @@
 
   react-is@16.13.1: {}
 
-<<<<<<< HEAD
-  react-refresh@0.14.2: {}
-=======
   react-refresh@0.17.0: {}
->>>>>>> 4229ae04
 
   react-router-dom@7.5.3(react-dom@19.1.0(react@19.1.0))(react@19.1.0):
     dependencies:
@@ -7374,11 +7340,7 @@
       fsevents: 2.3.3
       jiti: 2.4.2
       lightningcss: 1.29.2
-<<<<<<< HEAD
-      yaml: 2.7.0
-=======
       yaml: 2.7.1
->>>>>>> 4229ae04
 
   webidl-conversions@3.0.1: {}
 
