--- conflicted
+++ resolved
@@ -338,14 +338,10 @@
         version: 7.52.2
       babylonjs-materials:
         specifier: ^7.50.0
-<<<<<<< HEAD
         version: 7.53.3
-=======
-        version: 7.52.2
       framer-motion:
         specifier: ^12.5.0
         version: 12.5.0(react-dom@19.0.0(react@19.0.0))(react@19.0.0)
->>>>>>> 22ae2ff7
       jwt-decode:
         specifier: ^4.0.0
         version: 4.0.0
