FROM nginx:alpine

RUN apk update && apk add  openssl
RUN addgroup -g 1001 nginxgroup \
    && adduser -D -u 1001 -G nginxgroup nginxuser

RUN mkdir -p /etc/nginx/ssl
RUN openssl req -x509 -nodes \
-out /etc/nginx/ssl/certificate.crt \
-keyout /etc/nginx/ssl/certificate.key \
-subj "/CN=localhost"

COPY nginx.conf /etc/nginx/nginx.conf

RUN chown -R nginxuser:nginxgroup /var/cache/nginx /var/run /etc/nginx /usr/share/nginx/html 
USER nginxuser

EXPOSE 8443
<<<<<<< HEAD
=======

>>>>>>> 336ca2fd
CMD ["nginx", "-g", "daemon off;"]<|MERGE_RESOLUTION|>--- conflicted
+++ resolved
@@ -16,8 +16,5 @@
 USER nginxuser
 
 EXPOSE 8443
-<<<<<<< HEAD
-=======
 
->>>>>>> 336ca2fd
 CMD ["nginx", "-g", "daemon off;"]