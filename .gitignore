# Logs
logs
*.log*

node_modules
dist
dist-ssr
*.local

# Editor directories and files
.vscode/*
!.vscode/extensions.json
.idea
.direnv
.DS_Store
*.suo
*.ntvs*
*.njsproj
*.sln
*.sw?

<<<<<<< HEAD
**data.db
=======
# Other Files
*.txt
*.pdf
>>>>>>> e8be29ee
<|MERGE_RESOLUTION|>--- conflicted
+++ resolved
@@ -19,10 +19,7 @@
 *.sln
 *.sw?
 
-<<<<<<< HEAD
 **data.db
-=======
 # Other Files
 *.txt
-*.pdf
->>>>>>> e8be29ee
+*.pdf