export interface Player {
  id: string;
  y: number;
  dy: number;
  paddleHeight: number;
  score: number;
}

export interface Ball {
  x: number;
  y: number;
  dx: number;
  dy: number;
  spin: number;
}

export interface PowerUp {
  id: number;
  x: number;
  y: number;
  collected: boolean;
  affectedPlayer: number;
  timeToDespawn: number; // Time to despawn if not collected
  timeToExpire: number; // Time to expire after being collected
  type: 'bigger_paddle' | 'smaller_paddle';
}

export interface GameState {
  players: { player1: Player; player2: Player };
  ball: Ball;
  powerUps: PowerUp[];
}

export interface GameParams {
  scaleFactor: number;
  gameWidth: number;
  gameHeight: number;

  paddleWidth: number;
  paddleHeight: number;
  minPaddleHeight: number;
  maxPaddleHeight: number;
  paddleSpeed: number;

  ballSize: number;
  ballSpeed: number;
  minBallDX: number;
  ballSpeedMultiplier: number;
  maxBallSpeedMultiplier: number;
  speedIncreaseFactor: number;

  maxSpin: number;
  spinCurveFactor: number;
  spinBounceFactor: number;
  spinIntensityFactor: number;
  spinReductionFactor: number;

  maxScore: number;
  countdown: number;

  powerUpMinSpawnInterval: number;
  powerUpMaxSpawnInterval: number;
  powerUpDuration: number;
  powerUpSize: number;
}

export const defaultGameParams: GameParams = {
  scaleFactor: 20,
  gameWidth: 800,
  gameHeight: 400,

  paddleWidth: 10,
  paddleHeight: 80,
  minPaddleHeight: 20,
  maxPaddleHeight: 200,
  paddleSpeed: 10,

  ballSize: 15,
  ballSpeed: 7,
  minBallDX: 7,
  ballSpeedMultiplier: 1,
  maxBallSpeedMultiplier: 3,
  speedIncreaseFactor: 1.01, // Ball speed increase on paddle hit

  maxSpin: 15,
  spinCurveFactor: 0.0015, // Affects ball trajectory
  spinBounceFactor: 0.3, // Affects ball.dx on a wall bounce
  spinIntensityFactor: 0.6, // Player.dy * spinIntensity = spin change on paddle hit
  spinReductionFactor: 0.5, // Spin reduction on static surfaces

<<<<<<< HEAD
  maxScore: 10,
=======
  maxScore: 5,
>>>>>>> 477017ee
  countdown: 3, // Seconds

  powerUpMinSpawnInterval: 5000, // Milliseconds
  powerUpMaxSpawnInterval: 10000, // Milliseconds
  powerUpDuration: 8000, // Milliseconds
  powerUpSize: 30,
};

export type GameStatus = 'loading' | 'waiting' | 'countdown' | 'playing' | 'paused' | 'finished';

export type GameEvent = 'game_goal' | 'player_joined' | 'player_left';<|MERGE_RESOLUTION|>--- conflicted
+++ resolved
@@ -88,11 +88,7 @@
   spinIntensityFactor: 0.6, // Player.dy * spinIntensity = spin change on paddle hit
   spinReductionFactor: 0.5, // Spin reduction on static surfaces
 
-<<<<<<< HEAD
-  maxScore: 10,
-=======
   maxScore: 5,
->>>>>>> 477017ee
   countdown: 3, // Seconds
 
   powerUpMinSpawnInterval: 5000, // Milliseconds
