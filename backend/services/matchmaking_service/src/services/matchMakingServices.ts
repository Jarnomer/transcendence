--- conflicted
+++ resolved
@@ -14,24 +14,27 @@
   }
 
   /**
-<<<<<<< HEAD
-    * Get all users in the match making queue
-  */
+   * Get all users in the match making queue
+   */
   async getQueues(page: number, pageSize: number) {
     return await this.matchMakingModel.runTransaction(async () => {
       const queues = await this.matchMakingModel.getQueues(page, pageSize);
       const totalQueues = await this.matchMakingModel.getTotalQueues();
-      return { queues, pagination: { page, pageSize, total: totalQueues.total, totalPages: Math.ceil(totalQueues.total / pageSize) } };
+      return {
+        queues,
+        pagination: {
+          page,
+          pageSize,
+          total: totalQueues.total,
+          totalPages: Math.ceil(totalQueues.total / pageSize),
+        },
+      };
     });
   }
 
   /**
-    * Single player mode
-  */
-=======
    * Single player mode
    */
->>>>>>> 36238756
   async singlePlayer(user_id: string, difficulty: string) {
     return await this.matchMakingModel.runTransaction(async () => {
       const existingGame = await this.matchMakingModel.getOngoingGame(user_id, difficulty);
@@ -122,11 +125,6 @@
     player2_score: number
   ) {
     console.log(game_id, winner_id, loser_id, player1_score, player2_score);
-<<<<<<< HEAD
-    const res = await this.matchMakingModel.updateGame(game_id, winner_id, loser_id, player1_score, player2_score);
-    if (!res) {
-      throw new BadRequestError('Could not submit result');
-=======
     const res = await this.matchMakingModel.updateGame(
       game_id,
       winner_id,
@@ -134,9 +132,8 @@
       player1_score,
       player2_score
     );
-    if (res.changes === 0) {
-      throw new BadRequestError('Game not updated');
->>>>>>> 36238756
+    if (!res) {
+      throw new BadRequestError('Could not submit result');
     }
     return res;
   }
