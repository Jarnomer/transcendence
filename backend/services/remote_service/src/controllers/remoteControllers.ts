--- conflicted
+++ resolved
@@ -10,21 +10,18 @@
   }
 
   async play(socket: any, request: FastifyRequest) {
-<<<<<<< HEAD
-    const { game_id, mode, difficulty, user_id } = request.query as { game_id: string, mode: string, difficulty: string, user_id: string };
-=======
-    const { game_id, mode, difficulty } = request.query as {
+    const { game_id, mode, difficulty, user_id } = request.query as {
       game_id: string;
       mode: string;
       difficulty: string;
+      user_id: string;
     };
->>>>>>> 0f35427c
     request.log.trace(`Client connected to game ${game_id}`);
 
     if (!this.gameManager.isGameExists(game_id)) {
       await this.gameManager.createGame(game_id, mode, difficulty);
     }
-
+    console.log('Adding client to game:', game_id, user_id);
     await this.gameManager.addClient(game_id, user_id, socket);
   }
 }