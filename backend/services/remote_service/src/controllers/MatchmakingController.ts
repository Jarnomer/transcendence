import { WebSocket } from '@fastify/websocket';
import { FastifyRequest } from 'fastify';

import { MatchmakingService } from '../services/MatchmakingService';

export class MatchmakingController {
  private matchmakingService: MatchmakingService;
  private static instance: MatchmakingController;

  constructor(matchmakingService: MatchmakingService) {
    this.matchmakingService = matchmakingService;
  }

  static getInstance(matchmakingService: MatchmakingService): MatchmakingController {
    if (!MatchmakingController.instance) {
      MatchmakingController.instance = new MatchmakingController(matchmakingService);
    }
    return MatchmakingController.instance;
  }

  async matchmake(ws: WebSocket, req: FastifyRequest) {
    const { user_id, mode } = req.query as {
      user_id: string;
      mode: string;
    };
    console.log(`Matchmaking for ${user_id} in ${mode} mode`);
    this.matchmakingService.addClient(user_id, ws);
    ws.on('close', () => {
      this.matchmakingService.removePlayerFromQueue(user_id, mode);
      this.matchmakingService.deleteClient(user_id);
    });
    ws.on('error', () => {
      this.matchmakingService.removePlayerFromQueue(user_id, mode);
      this.matchmakingService.deleteClient(user_id);
    });
    ws.on('message', this.matchmakingService.handleMessage.bind(this.matchmakingService));
<<<<<<< HEAD
=======
    ws.on('message', (message: string) => {
      const parsedMessage = JSON.parse(message);
      if (parsedMessage.type === 'ping') {
        ws.send(JSON.stringify({ type: 'pong', state: {} }));
      }
    });
>>>>>>> 84eb37bd
  }
}<|MERGE_RESOLUTION|>--- conflicted
+++ resolved
@@ -34,14 +34,11 @@
       this.matchmakingService.deleteClient(user_id);
     });
     ws.on('message', this.matchmakingService.handleMessage.bind(this.matchmakingService));
-<<<<<<< HEAD
-=======
     ws.on('message', (message: string) => {
       const parsedMessage = JSON.parse(message);
       if (parsedMessage.type === 'ping') {
         ws.send(JSON.stringify({ type: 'pong', state: {} }));
       }
     });
->>>>>>> 84eb37bd
   }
 }