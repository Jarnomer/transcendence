import { WebSocket } from '@fastify/websocket';
import { Database } from 'sqlite';

import { GameService, QueueService } from '@my-backend/matchmaking_service';

type Player = {
  user_id: string;
  avatar_url?: string;
  display_name?: string;
  elo: number;
  joinedAt: Date;
};

type TournamentMatch = {
  gameId: string;
  players: [Player, Player];
  round: number;
  isComplete: boolean;
};

type TournamentSession = {
  tournamentId: string;
  name: string;
  size: number;
  currentRound: number;
  totalRounds: number;
  matches: TournamentMatch[];
  activePlayers: Player[];
  nextRoundPlayers: Player[];
  completedMatches: TournamentMatch[];
  createdAt: Date;
};

abstract class MatchmakingMode {
  protected queue: Player[]; // Player IDs key bin for matchmaking for 1v1
  protected queueMatches: Map<string, Player[]>; // Queue ID to Player IDs for joining matches for 1v1
  protected tournaments: Map<string, TournamentSession>; // Tournament sessions
  protected playerTournament: Map<string, string>; // Player ID to Tournament ID
  protected gameService: GameService;
  protected queueService: QueueService;
  protected matchmaking: MatchmakingService;

  constructor(matchmaking: MatchmakingService) {
    this.matchmaking = matchmaking;
    this.gameService = matchmaking.gameService;
    this.queueService = matchmaking.queueService;
    this.queue = [];
    this.queueMatches = new Map();
    this.tournaments = new Map();
    this.playerTournament = new Map();
  }

  abstract addPlayer(player: Player): void;
  abstract removePlayer(playerId: string): void;
  abstract findRandomMatch(player: Player): void;
  abstract joinQueue(queueId: string, player: Player, difficulty: string): void;
  abstract createMatch(playerIds: string[]): Promise<string>;
  abstract handleGameResult(gameId: string, winnerId: string): void;

  getQueueMatches(queueId: string) {
    return this.queueMatches.get(queueId);
  }

  protected addUserToQueue(queueKey: string, player: Player): number {
    if (!this.queueMatches.has(queueKey)) {
      this.queueMatches.set(queueKey, []);
    }
    console.log(`Adding player ${player.user_id} to queue ${queueKey}`);
    const users = this.queueMatches.get(queueKey)!;
    if (users.some((p) => p.user_id === player.user_id)) {
      console.log(`Player ${player.user_id} already in queue ${queueKey}`);
      return users.length;
    }
    users.push(player);
    return users.length;
  }

  protected cleanupPlayer(playerId: string) {
    this.queue = this.queue.filter((player) => player.user_id !== playerId);
    for (const [queueId, players] of this.queueMatches.entries()) {
      const player = players.findIndex((p) => p.user_id === playerId);
      if (player !== -1) {
        players.splice(player, 1);
        if (players.length === 0) {
          this.queueMatches.delete(queueId);
        }
      }
    }
  }
}

class OneVOneMatchmaking extends MatchmakingMode {
  private INITIAL_ELO_RANGE = 50; // expansion range
  private SEARCH_EXPANSION_INTERVAL = 5000; // Expand every 5 sec
<<<<<<< HEAD
  // private MAX_WAIT_TIME = 30000; // Timeout after 30 sec
  private playerIntervals: Map<string, NodeJS.Timeout> = new Map(); // intervals for searching player opponent
=======
  private playerIntervals: Map<string, NodeJS.Timeout> = new Map(); // opponent search intervals
>>>>>>> 84eb37bd
  private recentMatches: Set<string> = new Set(); // Set of recently matched players
  private playerCooldowns: Map<string, number> = new Map(); // Dynamic cooldowns for players
  constructor(matchmaking: MatchmakingService) {
    super(matchmaking);
  }
  addPlayer(player: Player) {
    this.queue.push(player);
    this.queue.sort((a, b) => a.elo - b.elo);
  }

  removePlayer(playerId: string) {
    this.playerIntervals.delete(playerId);
    this.playerCooldowns.delete(playerId);
    this.recentMatches.delete(playerId);
    this.cleanupPlayer(playerId);
  }

  async createMatch(playerIds: string[]) {
    const game = await this.gameService.singlePlayer(playerIds[0], playerIds[1]);
    if (!game) {
      throw new Error('Failed to create game');
    }
    this.matchmaking.broadcast(playerIds, {
      type: 'match_found',
      state: { game_id: game.game_id },
    });
    return game.game_id;
  }

  findOpponent(player: Player, eloRange: number): Player | null {
    const opponent = this.queue.find(
      (p) => p.user_id !== player.user_id && Math.abs(p.elo - player.elo) <= eloRange
    );
    return opponent || null;
  }

  async findRandomMatch(player: Player) {
    if (this.queue.length < 2) return;
    // Prevent recently matched players from rejoining too quickly
    if (this.recentMatches.has(player.user_id)) {
      console.log(`Player ${player.user_id} is on cooldown and cannot search yet.`);
      return;
    }
    let eloRange = this.INITIAL_ELO_RANGE;
    // Clear existing interval for this player
    if (this.playerIntervals.has(player.user_id)) {
      clearInterval(this.playerIntervals.get(player.user_id));
      this.playerIntervals.delete(player.user_id);
    }

    // Calculate dynamic cooldown based on player behavior or wait time
    const playerCooldown = this.playerCooldowns.get(player.user_id) || 5000;
    console.log(`Cooldown for ${player.user_id}: ${playerCooldown}ms`);

    // Set a timeout for the entire matchmaking process to avoid endless searching
    const timeout = setTimeout(() => {
      if (this.playerIntervals.has(player.user_id)) {
        clearInterval(this.playerIntervals.get(player.user_id));
        this.playerIntervals.delete(player.user_id);
        console.log(`Matchmaking timed out for player ${player.user_id}`);
        this.cleanupPlayer(player.user_id);
        this.matchmaking.broadcast([player.user_id], {
          type: 'matchmaking_timeout',
          state: { message: 'Matchmaking timed out. Please try again later.' },
        });
        //send a message to the player that the matchmaking timed out
      }
    }, 60000); // Timeout after 30 seconds

    const interval = setInterval(async () => {
      console.log(`Searching for opponent for: ${player.user_id}`);

      const opponent = this.findOpponent(player, eloRange);

      if (opponent) {
        console.log(`Opponent found for ${player.user_id}: ${opponent.user_id}`);

        // ✅ Remove players from queue ONLY after a match is confirmed
        this.queue = this.queue.filter(
          (p) => p.user_id !== player.user_id && p.user_id !== opponent.user_id
        );

        // ✅ Clean up interval when match is found
        clearInterval(interval);
        clearTimeout(timeout); // Clear the timeout since match was found
        this.playerIntervals.delete(player.user_id);
        this.playerIntervals.delete(opponent.user_id);

        // 🕒 Add players to cooldown set to prevent immediate re-matching
        this.recentMatches.add(player.user_id);
        this.recentMatches.add(opponent.user_id);

        // Set dynamic cooldown (e.g., based on player behavior or wait time)
        this.playerCooldowns.set(player.user_id, Math.min(playerCooldown + 2000, 15000)); // Max 15 seconds cooldown
        this.playerCooldowns.set(opponent.user_id, Math.min(playerCooldown + 2000, 15000)); // Max 15 seconds cooldown

        setTimeout(() => {
          this.recentMatches.delete(player.user_id);
          this.recentMatches.delete(opponent.user_id);
          console.log(`Cooldown expired for ${player.user_id} and ${opponent.user_id}`);
        }, playerCooldown); // Reset cooldown after dynamic time

        await this.createMatch([player.user_id, opponent.user_id]);
      } else {
        console.log(`No opponent found for ${player.user_id}, expanding range...`);
        eloRange += 50;
      }
    }, this.SEARCH_EXPANSION_INTERVAL);

    // 🔹 Store the interval reference
    this.playerIntervals.set(player.user_id, interval);
  }

  async joinQueue(queueId: string, player: Player, _difficulty: string) {
    const count = this.addUserToQueue(queueId, player);
    if (count >= 2) {
      const players = this.queueMatches.get(queueId)!;
      const playerIds = players.map((p) => p.user_id);
      await this.createMatch(playerIds);
    }
  }

<<<<<<< HEAD
  handleGameResult(gameId: string, winnerId: string) {
    void gameId;
    void winnerId;
  }
=======
  handleGameResult(_gameId: string, _winnerId: string) {}
>>>>>>> 84eb37bd
}

class TournamentMatchmaking extends MatchmakingMode {
  constructor(matchmaking: MatchmakingService) {
    super(matchmaking);
  }

  createTournament(tournamentId: string, name: string, size: number, players: Player[]) {
    if (this.tournaments.has(tournamentId)) {
      throw new Error('Tournament already exists');
    }
    const totalRounds = Math.log2(players.length);
    const session: TournamentSession = {
      tournamentId,
      name,
      size,
      currentRound: 1,
      totalRounds,
      matches: [],
      activePlayers: players,
      nextRoundPlayers: [],
      completedMatches: [],
      createdAt: new Date(),
    };
    this.tournaments.set(tournamentId, session);
    this.generateMatches(tournamentId);
  }

  private async generateMatches(tournamentId: string) {
    const session = this.tournaments.get(tournamentId);
    if (!session) return;

    const matches: TournamentMatch[] = [];
    const stack = [...session.activePlayers];

    while (stack.length >= 2) {
      const p1 = stack.pop()!;
      const p2 = stack.pop()!;
      console.log(`Creating match for players: ${p1.user_id} vs ${p2.user_id}`);
      const gameId = await this.createMatch([p1.user_id, p2.user_id]);
      const match: TournamentMatch = {
        gameId,
        players: [p1, p2],
        round: session.currentRound,
        isComplete: false,
      };
      matches.push(match);
    }
    const playerIds = this.queueMatches.get(tournamentId)!.map((p) => p.user_id);
    this.matchmaking.broadcast(playerIds, {
      type: 'tournament_matches',
      state: { matches },
    });
    session.matches = matches;
    session.activePlayers = [];
  }

  handleGameResult(gameId: string, winnerId: string) {
    const tournamentId = this.playerTournament.get(winnerId);
    console.log(`Tournament ID: ${tournamentId}`);
    if (!tournamentId) return;
    if (!this.tournaments.has(tournamentId)) return;
    const session = this.tournaments.get(tournamentId);
    if (!session) return;

    const match = session.matches.find((m) => m.gameId === gameId);
    if (!match || match.isComplete) return;
    match.isComplete = true;
    session.completedMatches.push(match);

    const winner = match.players.find((p) => p.user_id === winnerId);
    if (winner) {
      session.nextRoundPlayers.push(winner);
    }

    if (session.matches.every((m) => m.isComplete)) {
      if (session.nextRoundPlayers.length === 1) {
        this.endTournament(tournamentId);
      } else {
        console.log(`All matches completed for round ${session.currentRound}`);
        session.activePlayers = [...session.nextRoundPlayers];
        session.nextRoundPlayers = [];
        session.currentRound++;
        this.generateMatches(tournamentId);
      }
    }
  }

  endTournament(tournamentId: string) {
    const session = this.tournaments.get(tournamentId);
    if (!session) return;
    const winner = session.nextRoundPlayers[0];
    if (winner) {
      console.log(`Tournament ${session.name} won by ${winner.user_id}`);
      this.matchmaking.broadcast([winner.user_id], {
        type: 'tournament_winner',
        state: { tournament_id: tournamentId, winner_id: winner.user_id },
      });
      // Save winner to DB, notify all participants
    }
    this.tournaments.delete(tournamentId);
    this.queueMatches.delete(tournamentId);
  }

<<<<<<< HEAD
  addPlayer(player: Player) {
    void player;
  }
=======
  addPlayer(_player: Player) {}
>>>>>>> 84eb37bd

  removePlayer(playerId: string) {
    this.cleanupPlayer(playerId);
  }

  async createMatch(playerIds: string[]) {
    const game = await this.gameService.singlePlayer(playerIds[0], playerIds[1]);
    if (!game) {
      throw new Error('Failed to create game');
    }
    this.matchmaking.broadcast(playerIds, {
      type: 'match_found',
      state: { game_id: game.game_id },
    });
    return game.game_id;
  }

<<<<<<< HEAD
  async findRandomMatch(player: Player) {
    void player;
  }
=======
  async findRandomMatch(_player: Player) {}
>>>>>>> 84eb37bd

  async joinQueue(queueId: string, player: Player, difficulty: string) {
    console.log(`Joining tournament queue: ${queueId}`);
    const count = this.addUserToQueue(queueId, player);
    this.playerTournament.set(player.user_id, queueId);
    // const minPlayers = await this.queueService.getQueueVariant(queueId);
    const minPlayers = difficulty;
    const size = parseInt(minPlayers);
    console.log(`Queue size: ${size}`);
    console.log(`Players in queue: ${count}`);
    if (count >= size) {
      this.createTournament(queueId, `Tournament ${queueId}`, size, [
        ...this.queueMatches.get(queueId)!,
      ]);
    }
  }
}

export class MatchmakingService {
  public queueService: QueueService;
  public gameService: GameService;
  private static instance: MatchmakingService;
  private matchmakers: { [mode: string]: MatchmakingMode } = {};
  private clients: Map<string, WebSocket> = new Map();

  constructor(db: Database) {
    this.queueService = QueueService.getInstance(db);
    this.gameService = GameService.getInstance(db);
    this.matchmakers = {
      '1v1': new OneVOneMatchmaking(this),
      tournament: new TournamentMatchmaking(this),
    };
  }

  static getInstance(db: Database): MatchmakingService {
    if (!MatchmakingService.instance) {
      MatchmakingService.instance = new MatchmakingService(db);
    }
    return MatchmakingService.instance;
  }

  /**
   * Matchmaking Handling
   */
  addPlayerToQueue(mode: string, player: Player) {
    console.log(`Adding player, ${player.user_id} to queue: ${mode}`);
    this.matchmakers[mode].addPlayer(player);
  }

  removePlayerFromQueue(user_id: string, mode: string) {
    console.log(`Removing player, ${user_id} from queue: ${mode}`);
    this.matchmakers[mode].removePlayer(user_id);
  }

  handleGameResult(gameId: string, winnerId: string, loserId: string) {
    console.log(`Game result for game ${gameId}: ${winnerId} won`);
    for (const matchmaker of Object.values(this.matchmakers)) {
      matchmaker.handleGameResult(gameId, winnerId);
    }
    this.broadcast([winnerId], {
      type: 'game_winner',
      state: { game_id: gameId },
    });
    this.broadcast([loserId], {
      type: 'game_loser',
      state: { game_id: gameId },
    });
  }

  /**
   * player enters a match making queue
   * matchmaking Find match for player based on players Elo
   * Elo range is expanded every by 50 until match is found
   */
  async findMatch(payload: any) {
    const { user_id, mode } = payload;
    console.log(`Finding match for ${user_id} in ${mode} mode`);
    const playerElo = await this.gameService.getPlayerElo(user_id);
    console.log(`Player Elo: ${playerElo.elo}`);
    const player: Player = {
      user_id,
      // socket: this.clients.get(user_id)!,
      elo: playerElo.elo,
      joinedAt: new Date(),
    };
    this.addPlayerToQueue(mode, player);
    await this.matchmakers[mode].findRandomMatch(player);
  }

  /**
   * player joins a queue for a match
   * no match making is done
   */
  async joinQueue(payload: any) {
    const { queue_id, user_id, mode, avatar_url, display_name, difficulty } = payload;
    console.log(`Joining match for ${user_id} in queue: ${queue_id}`);
    const playerElo = await this.gameService.getPlayerElo(user_id);
    const player: Player = {
      user_id,
      // socket: this.clients.get(user_id)!,
      avatar_url,
      display_name,
      elo: playerElo.elo,
      joinedAt: new Date(),
    };
    this.matchmakers[mode].joinQueue(queue_id, player, difficulty);
    const players = this.matchmakers[mode].getQueueMatches(queue_id);
    const message = {
      type: 'participants',
      state: { players },
    };
    if (players) {
      const playerIds = players.map((p) => p.user_id);
      this.broadcast(playerIds, message);
    }
  }

  /**
   * Websocket connections handling
   */
  addClient(user_id: string, ws: WebSocket) {
    console.log(`Adding client: ${user_id}`);
    this.clients.set(user_id, ws);
  }

  deleteClient(user_id: string) {
    this.clients.delete(user_id);
  }

  async handleMessage(message: string) {
    const data = JSON.parse(message);
    console.log('Received message:', data);
    if (data.type === 'leave') {
      this.removePlayerFromQueue(data.user_id, data.mode);
    }
    if (data.type === 'find_match') {
      await this.findMatch(data.payload);
    }
    if (data.type === 'join_match') {
      await this.joinQueue(data.payload);
    }
  }

  broadcast(playerIds: string[], message: object): void {
    for (const playerId of playerIds) {
      const connection = this.clients.get(playerId);
      if (!connection) {
        console.error('Player not found:', playerId);
        continue;
      }
      if (connection.readyState === connection.OPEN) {
        connection.send(JSON.stringify(message));
        console.log('Sent message:', message, 'to player:', playerId);
      }
    }
  }
}<|MERGE_RESOLUTION|>--- conflicted
+++ resolved
@@ -92,12 +92,7 @@
 class OneVOneMatchmaking extends MatchmakingMode {
   private INITIAL_ELO_RANGE = 50; // expansion range
   private SEARCH_EXPANSION_INTERVAL = 5000; // Expand every 5 sec
-<<<<<<< HEAD
-  // private MAX_WAIT_TIME = 30000; // Timeout after 30 sec
-  private playerIntervals: Map<string, NodeJS.Timeout> = new Map(); // intervals for searching player opponent
-=======
   private playerIntervals: Map<string, NodeJS.Timeout> = new Map(); // opponent search intervals
->>>>>>> 84eb37bd
   private recentMatches: Set<string> = new Set(); // Set of recently matched players
   private playerCooldowns: Map<string, number> = new Map(); // Dynamic cooldowns for players
   constructor(matchmaking: MatchmakingService) {
@@ -220,14 +215,7 @@
     }
   }
 
-<<<<<<< HEAD
-  handleGameResult(gameId: string, winnerId: string) {
-    void gameId;
-    void winnerId;
-  }
-=======
   handleGameResult(_gameId: string, _winnerId: string) {}
->>>>>>> 84eb37bd
 }
 
 class TournamentMatchmaking extends MatchmakingMode {
@@ -332,13 +320,7 @@
     this.queueMatches.delete(tournamentId);
   }
 
-<<<<<<< HEAD
-  addPlayer(player: Player) {
-    void player;
-  }
-=======
   addPlayer(_player: Player) {}
->>>>>>> 84eb37bd
 
   removePlayer(playerId: string) {
     this.cleanupPlayer(playerId);
@@ -356,13 +338,7 @@
     return game.game_id;
   }
 
-<<<<<<< HEAD
-  async findRandomMatch(player: Player) {
-    void player;
-  }
-=======
   async findRandomMatch(_player: Player) {}
->>>>>>> 84eb37bd
 
   async joinQueue(queueId: string, player: Player, difficulty: string) {
     console.log(`Joining tournament queue: ${queueId}`);
