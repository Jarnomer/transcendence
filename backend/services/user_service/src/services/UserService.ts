--- conflicted
+++ resolved
@@ -1,12 +1,7 @@
-<<<<<<< HEAD
 import { Database } from 'sqlite';
 
 import { BadRequestError, NotFoundError } from '@my-backend/main_server/src/middlewares/errors';
 
-=======
-import { BadRequestError, NotFoundError } from '@my-backend/main_server/src/middlewares/errors';
-import { Database } from 'sqlite';
->>>>>>> 22ae2ff7
 import { UserModel } from '../models/UserModel';
 
 export class UserService {
@@ -17,35 +12,14 @@
   }
 
   async createUser(user_id: string) {
-    return await this.userModel.runTransaction(async (db) => {
-      const res = await this.userModel.createUser(user_id);
-      if (!res) {
-        throw new BadRequestError('Could not create user');
-      }
-      return res;
-    });
+    const res = await this.userModel.createUser(user_id);
+    if (!res) {
+      throw new BadRequestError('Could not create user');
+    }
+    return res;
   }
 
   async getUserByID(user_id: string) {
-<<<<<<< HEAD
-    return await this.userModel.runTransaction(async (db) => {
-      const res = await this.userModel.getUserByID(user_id);
-      if (!res) {
-        throw new NotFoundError('User not found');
-      }
-      return res;
-    });
-  }
-
-  async getAllUsers() {
-    return await this.userModel.runTransaction(async (db) => {
-      const res = await this.userModel.getAllUsers();
-      if (res.length === 0) {
-        throw new NotFoundError('No users found');
-      }
-      return res;
-    });
-=======
     const res = await this.userModel.getUserByID(user_id);
     if (!res) {
       throw new NotFoundError('User not found');
@@ -59,7 +33,14 @@
       throw new NotFoundError('No users found');
     }
     return res;
->>>>>>> 22ae2ff7
+  }
+
+  async getAllUsersWithRank() {
+    const res = await this.userModel.getAllUsersWithRank();
+    if (res.length === 0) {
+      throw new NotFoundError('No users found');
+    }
+    return res;
   }
 
   async updateUserByID(
@@ -73,50 +54,34 @@
       status: string;
     }>
   ) {
-    return await this.userModel.runTransaction(async (db) => {
-      const res = await this.userModel.updateUserByID(user_id, updates);
-      if (!res) {
-        throw new BadRequestError('Could not update user');
-      }
-      return res;
-    });
+    const res = await this.userModel.updateUserByID(user_id, updates);
+    if (!res) {
+      throw new BadRequestError('Could not update user');
+    }
+    return res;
   }
 
   async deleteUserByID(user_id: string) {
-    return await this.userModel.runTransaction(async (db) => {
-      const res = await this.userModel.deleteUserByID(user_id);
-      if (res.changes === 0) {
-        throw new BadRequestError('No changes made in deleting user');
-      }
-      return res;
-    });
+    const res = await this.userModel.deleteUserByID(user_id);
+    if (res.changes === 0) {
+      throw new BadRequestError('No changes made in deleting user');
+    }
+    return res;
   }
 
   async createUserStats(user_id: string) {
-    return await this.userModel.runTransaction(async (db) => {
-      const res = await this.userModel.createUserStats(user_id);
-      if (!res) {
-        throw new BadRequestError('Could not create user stats');
-      }
-      return res;
-    });
+    const res = await this.userModel.createUserStats(user_id);
+    if (!res) {
+      throw new BadRequestError('Could not create user stats');
+    }
+    return res;
   }
 
   async getUserData(user_id: string) {
-<<<<<<< HEAD
-    return await this.userModel.runTransaction(async (db) => {
-      const res = await this.userModel.getUserData(user_id);
-      if (!res) {
-        throw new NotFoundError('User data not found');
-      }
-      return res;
-    });
-=======
     const res = await this.userModel.getUserData(user_id);
     if (!res) {
       throw new NotFoundError('User data not found');
     }
     return res;
->>>>>>> 22ae2ff7
   }
 }