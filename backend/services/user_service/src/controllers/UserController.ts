import fs from 'fs';
import path from 'path';
import { pipeline } from 'stream/promises';

import { FastifyReply, FastifyRequest } from 'fastify';

import '@fastify/jwt';

import { GameAudioOptions, GameSettings, defaultGameAudioOptions } from '@shared/types';

import { BadRequestError, NotFoundError } from '@my-backend/main_server/src/middlewares/errors';

import { UserService } from '../services/UserService';

export class UserController {
  private userService: UserService;
  private static instance: UserController;

  constructor(userService: UserService) {
    this.userService = userService;
  }

  static getInstance(userService: UserService) {
    if (!UserController.instance) {
      UserController.instance = new UserController(userService);
    }
    return UserController.instance;
  }

  /**
   *  Fetch user by ID
   * @param request get: user_id as path parameter
   * @param reply 200 OK user : User object
   * @throws NotFoundError if user not found
   */
  async getUserByID(request: FastifyRequest, reply: FastifyReply) {
    const { user_id } = request.params as { user_id: string };
    request.log.trace(`Getting user ${user_id}`);
    const user = await this.userService.getUserByID(user_id);
    if (!user) {
      throw new NotFoundError('User not found');
    }
    reply.code(200).send(user);
  }

  /**
   * Fetch user data by ID
   * @param request get: user_id as path parameter
   * @param reply 200 OK user_data : User data object
   * @throws NotFoundError if user data not found
   */

  async getUserData(request: FastifyRequest, reply: FastifyReply) {
    const { user_id } = request.params as { user_id: string };
    request.log.trace(`Getting user data ${user_id}`);
    const userData = await this.userService.getUserData(user_id);
    if (!userData) {
      throw new NotFoundError('User data not found');
    }
    reply.code(200).send(userData);
  }

  /**
   * Fetch all users
   * @param request get
   * @param reply 200 OK users : Array of User objects
   * @throws NotFoundError if no users found
   */
  async getAllUsers(request: FastifyRequest, reply: FastifyReply) {
    request.log.trace(`Getting all users`);
    const { user_id } = request.user as { user_id: string };
    const users = await this.userService.getAllUsers(user_id);
    if (users.length === 0) {
      throw new NotFoundError('No users found');
    }
    reply.code(200).send(users);
  }

  /**
   * Fetch all users with rank
   * @param request get
   * @param reply 200 OK users : Array of User objects with rank
   * @throws NotFoundError if no users found
   */
  async getAllUsersWithRank(request: FastifyRequest, reply: FastifyReply) {
    request.log.trace(`Getting all users with rank`);
    const users = await this.userService.getAllUsersWithRank();
    if (users.length === 0) {
      throw new NotFoundError('No users found');
    }
    reply.code(200).send(users);
  }

  /**
   * Update user by ID with provided updates as request body
   * @param request put: user_id as path parameter, updates as request body
   * @param reply 200 OK user : Updated User object
   * @throws NotFoundError if user not found
   * @throws BadRequestError if no updates provided
   */
  async updateUserByID(request: FastifyRequest, reply: FastifyReply) {
    const { user_id } = request.params as { user_id: string };
    const updates = request.body as Partial<{
      display_name: string;
      first_name: string;
      last_name: string;
      bio: string;
      avatar_url: string;
      status: string;
    }>;
    request.log.trace(`Updating user ${user_id}`);
    if (!Object.keys(updates).length) {
      throw new BadRequestError('No updates provided');
    }
    request.log.trace(`Updates ${updates.status}`);
    const user = await this.userService.updateUserByID(user_id, updates);
    if (!user) {
      throw new NotFoundError('User not found');
    }
    reply.code(200).send(user);
  }

  /**
   * Delete user by ID
   * @param request delete: user_id as path parameter
   * @param reply 204 OK message : User deleted successfully
   * @throws NotFoundError if user not found
   */
  async deleteUserByID(request: FastifyRequest, reply: FastifyReply) {
    const { user_id } = request.params as { user_id: string };
    request.log.trace(`Deleting user ${user_id}`);
    const user = await this.userService.deleteUserByID(user_id);
    if (!user) {
      throw new NotFoundError('User not found');
    }
    reply.code(204).send(user.changes);
  }

  /**
   *  Upload avatar for user by ID
   *  Avatar is saved in uploads directory
   *  Avatar URL is saved in user object
   * @param request post: user_id as path parameter, avatar as form-data
   * @param reply 200 OK user : Updated User object
   * @throws NotFoundError if user not found
   * @throws BadRequestError if no avatar provided
   */
  async uploadAvatar(request: FastifyRequest, reply: FastifyReply) {
    const { user_id } = request.user as { user_id: string };
    const avatar = await request.file();
    request.log.trace(`Uploading avatar for user ${user_id}`);
    if (!avatar) {
      throw new BadRequestError('No avatar provided');
    }
    const UPLOAD_DIR = path.normalize(process.env.UPLOAD_PATH || './uploads');
    if (!fs.existsSync(UPLOAD_DIR)) {
      fs.mkdirSync(UPLOAD_DIR, { recursive: true });
    }
    request.log.trace(`avatar name ${avatar.filename}`);
    const fileExtension = path.extname(avatar.filename);
    const fileName = `user${user_id}_${Date.now()}${fileExtension}`;

    const avatarPath = path.join(UPLOAD_DIR, fileName);
    await pipeline(avatar.file, fs.createWriteStream(avatarPath));

    const avatarURL = `/uploads/${fileName}`;
    const user = await this.userService.updateUserByID(user_id, { avatar_url: avatarURL });
    if (!user) {
      throw new NotFoundError('User not found');
    }
    reply.code(200).send(user);
  }

  /**
   * Fetch notifications for user
   * @param request get
   * @param reply 200 OK notifications : Array of Notification objects
   * @throws NotFoundError if no notifications found
   */
  async getNotifications(request: FastifyRequest, reply: FastifyReply) {
    const { user_id } = request.user as { user_id: string };
    request.log.trace(`Getting notifications for user ${user_id}`);
    const notifications = await this.userService.getNotifications(user_id);
    reply.code(200).send(notifications);
  }

  async markNotificationAsSeen(request: FastifyRequest, reply: FastifyReply) {
    const { notification_id } = request.params as { notification_id: string };
    request.log.trace(`Marking notification ${notification_id} as seen`);
    const notification = await this.userService.markNotificationAsSeen(notification_id);
    if (!notification) {
      throw new NotFoundError('Notification not found');
    }
    reply.code(200).send(notification);
  }

  async saveGameSettings(request: FastifyRequest, reply: FastifyReply) {
    const settings = request.body as GameSettings;
    console.log(request.body);
    const { user_id } = request.user as { user_id: string };
    request.log.trace(`Saving game settings for user ${user_id}`);
    request.log.trace(`Settings ${settings}`);
    request.log.trace(`Settings ${JSON.stringify(settings)}`);
    await this.userService.saveGameSettings(user_id, settings);
    reply.code(200).send({ status: 'saved' });
  }

  async getGameSettings(request: FastifyRequest, reply: FastifyReply) {
    const { user_id } = request.user as { user_id: string };
    request.log.trace(`Getting game settings for user ${user_id}`);
    const user = await this.userService.getUserByID(user_id);
    if (!user) {
      throw new NotFoundError('User not found');
    }
    const gameSettings = user.game_settings;
    reply.code(200).send(gameSettings);
  }

<<<<<<< HEAD
  async getMyStats(request: FastifyRequest, reply: FastifyReply) {
    const { user_id } = request.user as { user_id: string };
    request.log.trace(`Getting my stats for user ${user_id}`);
    const stats = await this.userService.getUserStats(user_id);
    reply.code(200).send(stats);
  }

  async getUserStats(request: FastifyRequest, reply: FastifyReply) {
    const { user_id } = request.params as { user_id: string };
    request.log.trace(`Getting stats for user ${user_id}`);
    const stats = await this.userService.getUserStats(user_id);
    reply.code(200).send(stats);
=======
  /**
   * Get audio settings for the authenticated user
   * @param request get
   * @param reply 200 OK audio_settings : GameAudioOptions object
   */
  async getAudioSettings(request: FastifyRequest, reply: FastifyReply) {
    try {
      const { user_id } = request.user as { user_id: string };
      request.log.trace(`Getting audio settings for user ${user_id}`);

      const user = await this.userService.getUserByID(user_id);
      if (!user) {
        throw new NotFoundError('User not found');
      }

      let audioSettings = user.audio_settings;
      if (!audioSettings) {
        audioSettings = defaultGameAudioOptions;
      } else {
        // Ensure all necessary fields exist
        audioSettings = {
          gameMusic: audioSettings.gameMusic || defaultGameAudioOptions.gameMusic,
          backgroundMusic: audioSettings.backgroundMusic || defaultGameAudioOptions.backgroundMusic,
          soundEffects: audioSettings.soundEffects || defaultGameAudioOptions.soundEffects,
          uiSounds: audioSettings.uiSounds || defaultGameAudioOptions.uiSounds,
        };
      }

      reply.code(200).send(audioSettings);
    } catch (error) {
      request.log.error(error);
      reply.code(500).send({ error: 'Internal server error' });
    }
  }

  /**
   * Save audio settings for the authenticated user
   * @param request post: audio_settings in request body
   * @param reply 200 OK status : saved
   */
  async saveAudioSettings(request: FastifyRequest, reply: FastifyReply) {
    try {
      const settings = request.body as GameAudioOptions;
      const { user_id } = request.user as { user_id: string };

      request.log.trace(`Saving audio settings for user ${user_id}`);
      request.log.trace(`Settings: ${JSON.stringify(settings)}`);

      if (settings.gameMusic && typeof settings.gameMusic.volume === 'number') {
        settings.gameMusic.volume = Math.max(0, Math.min(1, settings.gameMusic.volume));
      }

      if (settings.backgroundMusic && typeof settings.backgroundMusic.volume === 'number') {
        settings.backgroundMusic.volume = Math.max(0, Math.min(1, settings.backgroundMusic.volume));
      }

      if (settings.soundEffects && typeof settings.soundEffects.volume === 'number') {
        settings.soundEffects.volume = Math.max(0, Math.min(1, settings.soundEffects.volume));
      }

      if (settings.uiSounds && typeof settings.uiSounds.volume === 'number') {
        settings.uiSounds.volume = Math.max(0, Math.min(1, settings.uiSounds.volume));
      }

      await this.userService.saveAudioSettings(user_id, settings);

      reply.code(200).send({ status: 'saved' });
    } catch (error) {
      request.log.error(error);
      reply.code(500).send({ error: 'Internal server error' });
    }
>>>>>>> a55e1bc3
  }
}<|MERGE_RESOLUTION|>--- conflicted
+++ resolved
@@ -216,7 +216,6 @@
     reply.code(200).send(gameSettings);
   }
 
-<<<<<<< HEAD
   async getMyStats(request: FastifyRequest, reply: FastifyReply) {
     const { user_id } = request.user as { user_id: string };
     request.log.trace(`Getting my stats for user ${user_id}`);
@@ -229,7 +228,8 @@
     request.log.trace(`Getting stats for user ${user_id}`);
     const stats = await this.userService.getUserStats(user_id);
     reply.code(200).send(stats);
-=======
+  }
+
   /**
    * Get audio settings for the authenticated user
    * @param request get
@@ -301,6 +301,5 @@
       request.log.error(error);
       reply.code(500).send({ error: 'Internal server error' });
     }
->>>>>>> a55e1bc3
   }
 }