<<<<<<< HEAD
import { GameState, GameStatus } from '../../../../shared/gameTypes';

import { AIController } from './AIController';
import PongGame from './PongGame';
=======
import { isPlayerInputMessage } from '@shared/messages';
import { GameStatus } from '@shared/types';
import { AIController } from './AIController';
import PongGame from './PongGame';
import { handlePlayerInputMessage } from './handlers/playerInputHandler';
>>>>>>> 0f35427c

export class PongGameSession {
  private gameId: string;
  private game: PongGame;
  private mode: string;
  private clients: Map<string, any>;
  private aiController: AIController | null;
  private onEndCallback: () => void;
  private previousGameStatus: GameStatus;
  private interval: NodeJS.Timeout | null = null;
  private isGameFinished: boolean = false;

  constructor(gameId: string, mode: string, difficulty: string, onEndCallback: () => void) {
    this.gameId = gameId;
    this.mode = mode;
    this.clients = new Map(); // Now maps playerId -> connection
    this.onEndCallback = onEndCallback;

    this.game = new PongGame();
    this.previousGameStatus = this.game.getGameStatus();

    this.aiController =
      mode === 'singleplayer' ? new AIController(difficulty, this.game.getHeight()) : null;
  }

  getClientCount(): number {
    return this.clients.size;
  }

  addClient(playerId: string, connection: any): void {
    this.clients.set(playerId, connection);
    this.game.addPlayer(playerId);

<<<<<<< HEAD
    connection.on('message', (message: string) => this.handleMessage(playerId, message));
=======
    connection.on('message', (message: string) => this.handleMessage(message));
>>>>>>> 0f35427c
    connection.on('close', () => this.removeClient(playerId));

    // Automatically start when correct number of players connected
    this.checkAndStartGame();
  }

  removeClient(playerId: string): void {
    this.clients.delete(playerId);
    if (this.clients.size === 0) {
      this.endGame();
    } else {
      this.broadcast({ type: 'game_status', state: 'waiting' });
    }
  }

<<<<<<< HEAD
  private checkAndStartGame(): void {
    if (
      this.mode === 'singleplayer' ||
      (this.mode === 'local' && this.clients.size === 1) ||
      (this.mode !== 'singleplayer' && this.clients.size === 2)
    ) {
      this.game.startCountdown();
      this.broadcast({ type: 'game_status', state: 'countdown' });
      this.startGameLoop();
    } else {
      this.broadcast({ type: 'game_status', state: 'waiting' });
    }
  }

  private startGameLoop(): void {
    this.updateGame();
    this.interval = setInterval(() => this.updateGame(), 1000 / 60);
  }

  handleMessage(playerId: string, message: string): void {
=======
  private areAllPlayersConnected(): boolean {
    return this.mode === 'singleplayer' || this.mode === 'local' || this.clients.size === 2;
  }

  handleMessage(message: string): void {
>>>>>>> 0f35427c
    try {
      const data = JSON.parse(message);

      if (data.type === 'move') {
        this.handlePlayerMove(playerId, data.move);
      }
    } catch (error) {
      console.error('Invalid WebSocket message:', error);
    }
  }

  handlePlayerMove(playerId: string, move: 'up' | 'down' | null): void {
<<<<<<< HEAD
    const moves: Record<string, 'up' | 'down' | null> = { player1: null, player2: null };

    const player1Id = this.game.getPlayerId(1);
    const player2Id = this.game.getPlayerId(2);

    if (this.mode === 'singleplayer') {
      if (playerId === player1Id) moves.player1 = move;
    } else {
      if (playerId === player1Id) moves.player1 = move;
      if (playerId === player2Id) moves.player2 = move;
=======
    if (this.game.getGameStatus() !== 'playing' || !this.areAllPlayersConnected()) return;
    const moves: Record<string, 'up' | 'down' | null> = {
      player1: null,
      player2: null,
    };

    if (this.mode === 'singleplayer') {
      // Singleplayer - both key sets control the paddle
      if (playerId === 'player1' || playerId === 'player2') {
        moves.player1 = move;
      }
    } else if (this.mode === 'local') {
      // Local mode - player1 -> W/S, player2 -> arrows
      if (playerId === 'player1') {
        moves.player1 = move;
      } else if (playerId === 'player2') {
        moves.player2 = move;
      }
    } else {
      const clientIds = Array.from(this.clients.keys());

      if (this.clients.size === 1) {
        // Online mode (1vs1) - both key sets control the paddle
        const thisClientId = clientIds[0];
        const isPlayer1 = thisClientId === this.game.getPlayerId(1);
        if (isPlayer1) {
          moves.player1 = move;
        } else {
          moves.player2 = move;
        }
      } else {
        // Multiplayer mode - Handle standard key sets with multiple clients
        if (
          playerId === 'player1' ||
          (this.clients.has(playerId) && Array.from(this.clients.keys())[0] === playerId)
        ) {
          moves.player1 = move;
        } else if (
          playerId === 'player2' ||
          (this.clients.has(playerId) && Array.from(this.clients.keys())[1] === playerId)
        ) {
          moves.player2 = move;
        }
      }
>>>>>>> 0f35427c
    }

    const updatedState = this.game.updateGameState(moves);
    this.broadcast({ type: 'game_state', state: updatedState });
  }

  updateGame(): void {
    if (this.aiController) {
      this.handleAIMove();
    }

    const updatedState = this.game.updateGameState({});
    this.broadcast({ type: 'game_state', state: updatedState });

<<<<<<< HEAD
    // Broadcast if game status (countdown, playing, finished, etc.) changed
=======
    // Broadcast game status (countdown, playing, finished, ...)
>>>>>>> 0f35427c
    const updatedGameStatus = this.game.getGameStatus();
    if (updatedGameStatus !== this.previousGameStatus) {
      this.broadcast({ type: 'game_status', state: updatedGameStatus });
      this.previousGameStatus = updatedGameStatus;

      if (updatedGameStatus === 'finished') {
        this.endGame();
      }
    }
  }

  private broadcast(message: object): void {
    for (const connection of this.clients.values()) {
      if (connection.readyState === connection.OPEN) {
        connection.send(JSON.stringify(message));
      }
    }
  }

  endGame(): void {
<<<<<<< HEAD
    if (this.isGameFinished) return; // Prevent recursive calls
    this.isGameFinished = true; // Mark game as finished to prevent further calls
=======
    // Prevent recursive calls
    if (this.isGameFinished) return;

    // Mark game as finished to prevent further calls
    this.isGameFinished = true;
>>>>>>> 0f35427c

    this.game.stopGame();
    this.broadcast({ type: 'game_status', state: 'finished' });
    this.onEndCallback();
  }

  private handleAIMove(): void {
    if (!this.aiController) return;

    const ball = this.game.getGameState().ball;
    const aiPaddle = this.game.getGameState().players.player2;
    const paddleSpeed = this.game.getPaddleSpeed();

    if (this.aiController.shouldUpdate(ball.dx)) {
      this.aiController.updateAIState(ball, aiPaddle, this.game.getPaddleHeight(), paddleSpeed);
    }

    const aiMove = this.aiController.getNextMove();
    this.game.updateGameState({ player2: aiMove });
  }

  readyGame(playerId: string, state: boolean): void {
    this.game.setReadyState(playerId, state);
  }

  pauseGame(): void {
    this.game.pauseGame();
    this.broadcast({ type: 'game_status', state: 'paused' });
  }

  resumeGame(): void {
    this.game.resumeGame();
    this.broadcast({ type: 'game_status', state: 'playing' });
  }
}

export default PongGameSession;<|MERGE_RESOLUTION|>--- conflicted
+++ resolved
@@ -1,15 +1,8 @@
-<<<<<<< HEAD
-import { GameState, GameStatus } from '../../../../shared/gameTypes';
-
-import { AIController } from './AIController';
-import PongGame from './PongGame';
-=======
 import { isPlayerInputMessage } from '@shared/messages';
 import { GameStatus } from '@shared/types';
 import { AIController } from './AIController';
 import PongGame from './PongGame';
 import { handlePlayerInputMessage } from './handlers/playerInputHandler';
->>>>>>> 0f35427c
 
 export class PongGameSession {
   private gameId: string;
@@ -43,15 +36,8 @@
     this.clients.set(playerId, connection);
     this.game.addPlayer(playerId);
 
-<<<<<<< HEAD
-    connection.on('message', (message: string) => this.handleMessage(playerId, message));
-=======
     connection.on('message', (message: string) => this.handleMessage(message));
->>>>>>> 0f35427c
     connection.on('close', () => this.removeClient(playerId));
-
-    // Automatically start when correct number of players connected
-    this.checkAndStartGame();
   }
 
   removeClient(playerId: string): void {
@@ -63,39 +49,15 @@
     }
   }
 
-<<<<<<< HEAD
-  private checkAndStartGame(): void {
-    if (
-      this.mode === 'singleplayer' ||
-      (this.mode === 'local' && this.clients.size === 1) ||
-      (this.mode !== 'singleplayer' && this.clients.size === 2)
-    ) {
-      this.game.startCountdown();
-      this.broadcast({ type: 'game_status', state: 'countdown' });
-      this.startGameLoop();
-    } else {
-      this.broadcast({ type: 'game_status', state: 'waiting' });
-    }
-  }
-
-  private startGameLoop(): void {
-    this.updateGame();
-    this.interval = setInterval(() => this.updateGame(), 1000 / 60);
-  }
-
-  handleMessage(playerId: string, message: string): void {
-=======
   private areAllPlayersConnected(): boolean {
     return this.mode === 'singleplayer' || this.mode === 'local' || this.clients.size === 2;
   }
 
   handleMessage(message: string): void {
->>>>>>> 0f35427c
     try {
       const data = JSON.parse(message);
-
-      if (data.type === 'move') {
-        this.handlePlayerMove(playerId, data.move);
+      if (isPlayerInputMessage(data)) {
+        handlePlayerInputMessage(this, data);
       }
     } catch (error) {
       console.error('Invalid WebSocket message:', error);
@@ -103,18 +65,6 @@
   }
 
   handlePlayerMove(playerId: string, move: 'up' | 'down' | null): void {
-<<<<<<< HEAD
-    const moves: Record<string, 'up' | 'down' | null> = { player1: null, player2: null };
-
-    const player1Id = this.game.getPlayerId(1);
-    const player2Id = this.game.getPlayerId(2);
-
-    if (this.mode === 'singleplayer') {
-      if (playerId === player1Id) moves.player1 = move;
-    } else {
-      if (playerId === player1Id) moves.player1 = move;
-      if (playerId === player2Id) moves.player2 = move;
-=======
     if (this.game.getGameStatus() !== 'playing' || !this.areAllPlayersConnected()) return;
     const moves: Record<string, 'up' | 'down' | null> = {
       player1: null,
@@ -159,12 +109,28 @@
           moves.player2 = move;
         }
       }
->>>>>>> 0f35427c
     }
 
     const updatedState = this.game.updateGameState(moves);
     this.broadcast({ type: 'game_state', state: updatedState });
   }
+
+  // handlePlayerMove(playerId: string, move: 'up' | 'down' | null): void {
+  //   const moves: Record<string, 'up' | 'down' | null> = { player1: null, player2: null };
+
+  //   const player1Id = this.game.getPlayerId(1);
+  //   const player2Id = this.game.getPlayerId(2);
+
+  //   if (this.mode === 'singleplayer') {
+  //     if (playerId === player1Id) moves.player1 = move;
+  //   } else {
+  //     if (playerId === player1Id) moves.player1 = move;
+  //     if (playerId === player2Id) moves.player2 = move;
+  //   }
+
+  //   const updatedState = this.game.updateGameState(moves);
+  //   this.broadcast({ type: 'game_state', state: updatedState });
+  // }
 
   updateGame(): void {
     if (this.aiController) {
@@ -173,12 +139,7 @@
 
     const updatedState = this.game.updateGameState({});
     this.broadcast({ type: 'game_state', state: updatedState });
-
-<<<<<<< HEAD
-    // Broadcast if game status (countdown, playing, finished, etc.) changed
-=======
     // Broadcast game status (countdown, playing, finished, ...)
->>>>>>> 0f35427c
     const updatedGameStatus = this.game.getGameStatus();
     if (updatedGameStatus !== this.previousGameStatus) {
       this.broadcast({ type: 'game_status', state: updatedGameStatus });
@@ -199,16 +160,11 @@
   }
 
   endGame(): void {
-<<<<<<< HEAD
-    if (this.isGameFinished) return; // Prevent recursive calls
-    this.isGameFinished = true; // Mark game as finished to prevent further calls
-=======
     // Prevent recursive calls
     if (this.isGameFinished) return;
 
     // Mark game as finished to prevent further calls
     this.isGameFinished = true;
->>>>>>> 0f35427c
 
     this.game.stopGame();
     this.broadcast({ type: 'game_status', state: 'finished' });
@@ -243,6 +199,11 @@
     this.game.resumeGame();
     this.broadcast({ type: 'game_status', state: 'playing' });
   }
+
+  private startGameLoop(): void {
+    this.updateGame();
+    this.interval = setInterval(() => this.updateGame(), 1000 / 60);
+  }
 }
 
 export default PongGameSession;