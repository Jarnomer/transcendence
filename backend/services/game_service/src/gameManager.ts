import PongGame from "./gameLogic";
import '@fastify/websocket';
import { AIController } from "./AIController";

export class GameManager {
  private games: Record<string, PongGame>;
  private clients: Record<string, Set<any>>; // Store WebSocket connections from Fastify
  private intervals: Record<string, NodeJS.Timeout>;
  private aiControllers: Record<string, AIController>;

  constructor() {
    this.games = {};
    this.clients = {};
    this.intervals = {};
    this.aiControllers = {};
  }

  createGame(gameId: string, mode: string, difficulty: string): void {
    this.games[gameId] = new PongGame();
    this.clients[gameId] = new Set();
    this.aiControllers[gameId] = new AIController("easy");

    this.intervals[gameId] = setInterval(() => {
      this.updateGame(gameId);
    }, 1000/60);
  }

  addClient(gameId: string, connection: any): void {
    if (!this.clients[gameId]) this.clients[gameId] = new Set();
    this.clients[gameId].add(connection);

    connection.on("message", (message: string) => {
      try {
        const data = JSON.parse(message);
        console.log("Received message:", data);
        if (data.type === "move") {
          this.handlePlayerMove(gameId, data.playerId, data.move);
        }
      } catch (error) {
        console.error("Invalid WebSocket message:", error);
      }
    });

    connection.on("close", () => {
      this.clients[gameId].delete(connection);
      if (this.clients[gameId].size === 0) {
        this.endGame(gameId);
      }
    });
  }

<<<<<<< HEAD
  // Gonna hack AI opponent here
=======
  // updateGame(gameId: string): void {
  //   if (!this.games[gameId]) return;
  //   const updatedState = this.games[gameId].updateGameStatus({});
  //   this.broadcast(gameId, { type: "update", state: updatedState });
  // }

  // Hacky AI implementation, the real function is commented out above
>>>>>>> 21cc147e
  updateGame(gameId: string): void {
    if (!this.games[gameId]) return;

    const game = this.games[gameId];
    const aiController = this.aiControllers[gameId];

    // AI should only update its plan once per second
    if (aiController.shouldUpdate()) {
      const ball = game["ball"];
      const aiPaddle = game["players"]["player2"];
      const paddleSpeed = game["paddleSpeed"]; // AI needs this to plan its moves

      aiController.updateAIState(ball, aiPaddle, game["height"], game["paddleHeight"], paddleSpeed);
    }

    // Get AI move for this frame
    const aiMove = aiController.getNextMove();

    // Update game with AI move
    const updatedState = game.updateGameStatus({ player2: aiMove });

    // Broadcast updated state to clients
    this.broadcast(gameId, { type: "update", state: updatedState });
  }


  handlePlayerMove(gameId: string, playerId: string, move: any): void {
    if (!this.games[gameId]) return;
    console.log("Player move:", playerId, move);
    const updatedState = this.games[gameId].updateGameStatus({ [playerId]: move });
    this.broadcast(gameId, { type: "update", state: updatedState });
    
  }

  broadcast(gameId: string, message: object): void {
    if (!this.clients[gameId]) return;
    // console.log("Broadcasting message:", message);
    for (const connection of this.clients[gameId]) {
      if (connection.readyState === connection.OPEN) {
        connection.send(JSON.stringify(message));
      }
    }
  }

  endGame(gameId: string): void {
    if (this.intervals[gameId]) {
      clearInterval(this.intervals[gameId]);
      delete this.intervals[gameId];
    }
    delete this.games[gameId];
    delete this.clients[gameId];
    delete this.aiControllers[gameId];
  }
    
    isGameExists(gameId: string): boolean {
        return !!this.games[gameId];
    }
}

export default GameManager;<|MERGE_RESOLUTION|>--- conflicted
+++ resolved
@@ -49,17 +49,7 @@
     });
   }
 
-<<<<<<< HEAD
   // Gonna hack AI opponent here
-=======
-  // updateGame(gameId: string): void {
-  //   if (!this.games[gameId]) return;
-  //   const updatedState = this.games[gameId].updateGameStatus({});
-  //   this.broadcast(gameId, { type: "update", state: updatedState });
-  // }
-
-  // Hacky AI implementation, the real function is commented out above
->>>>>>> 21cc147e
   updateGame(gameId: string): void {
     if (!this.games[gameId]) return;
 
