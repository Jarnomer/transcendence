--- conflicted
+++ resolved
@@ -1,10 +1,12 @@
-import PongGame from "./gameLogic";
 import '@fastify/websocket';
-import { AIController } from "./AIController";
+
+import {AIController} from './AIController';
+import PongGame from './gameLogic';
 
 export class GameManager {
   private games: Record<string, PongGame>;
-  private clients: Record<string, Set<any>>; // Store WebSocket connections from Fastify
+  private clients:
+      Record<string, Set<any>>;  // Store WebSocket connections from Fastify
   private intervals: Record<string, NodeJS.Timeout>;
   private aiControllers: Record<string, AIController>;
 
@@ -18,30 +20,30 @@
   createGame(gameId: string): void {
     this.games[gameId] = new PongGame();
     this.clients[gameId] = new Set();
-    this.aiControllers[gameId] = new AIController("easy");
+    this.aiControllers[gameId] = new AIController('easy');
 
     this.intervals[gameId] = setInterval(() => {
       this.updateGame(gameId);
-    }, 1000/60);
+    }, 1000 / 60);
   }
 
   addClient(gameId: string, connection: any): void {
     if (!this.clients[gameId]) this.clients[gameId] = new Set();
     this.clients[gameId].add(connection);
 
-    connection.on("message", (message: string) => {
+    connection.on('message', (message: string) => {
       try {
         const data = JSON.parse(message);
-        console.log("Received message:", data);
-        if (data.type === "move") {
+        console.log('Received message:', data);
+        if (data.type === 'move') {
           this.handlePlayerMove(gameId, data.playerId, data.move);
         }
       } catch (error) {
-        console.error("Invalid WebSocket message:", error);
+        console.error('Invalid WebSocket message:', error);
       }
     });
 
-    connection.on("close", () => {
+    connection.on('close', () => {
       this.clients[gameId].delete(connection);
       if (this.clients[gameId].size === 0) {
         this.endGame(gameId);
@@ -49,7 +51,6 @@
     });
   }
 
-<<<<<<< HEAD
   // updateGame(gameId: string): void {
   //   if (!this.games[gameId]) return;
   //   const updatedState = this.games[gameId].updateGameStatus({});
@@ -57,9 +58,7 @@
   // }
 
   // Hacky AI implementation, the real function is commented out above
-=======
   // Gonna hack AI opponent here
->>>>>>> 336ca2fd
   updateGame(gameId: string): void {
     if (!this.games[gameId]) return;
 
@@ -68,30 +67,32 @@
 
     // AI should only update its plan once per second
     if (aiController.shouldUpdate()) {
-      const ball = game["ball"];
-      const aiPaddle = game["players"]["player2"];
-      const paddleSpeed = game["paddleSpeed"]; // AI needs this to plan its moves
+      const ball = game['ball'];
+      const aiPaddle = game['players']['player2'];
+      const paddleSpeed =
+          game['paddleSpeed'];  // AI needs this to plan its moves
 
-      aiController.updateAIState(ball, aiPaddle, game["height"], game["paddleHeight"], paddleSpeed);
+      aiController.updateAIState(
+          ball, aiPaddle, game['height'], game['paddleHeight'], paddleSpeed);
     }
 
     // Get AI move for this frame
     const aiMove = aiController.getNextMove();
 
     // Update game with AI move
-    const updatedState = game.updateGameStatus({ player2: aiMove });
+    const updatedState = game.updateGameStatus({player2: aiMove});
 
     // Broadcast updated state to clients
-    this.broadcast(gameId, { type: "update", state: updatedState });
+    this.broadcast(gameId, {type: 'update', state: updatedState});
   }
 
 
   handlePlayerMove(gameId: string, playerId: string, move: any): void {
     if (!this.games[gameId]) return;
-    console.log("Player move:", playerId, move);
-    const updatedState = this.games[gameId].updateGameStatus({ [playerId]: move });
-    this.broadcast(gameId, { type: "update", state: updatedState });
-    
+    console.log('Player move:', playerId, move);
+    const updatedState =
+        this.games[gameId].updateGameStatus({[playerId]: move});
+    this.broadcast(gameId, {type: 'update', state: updatedState});
   }
 
   broadcast(gameId: string, message: object): void {
@@ -113,10 +114,10 @@
     delete this.clients[gameId];
     delete this.aiControllers[gameId];
   }
-    
-    isGameExists(gameId: string): boolean {
-        return !!this.games[gameId];
-    }
+
+  isGameExists(gameId: string): boolean {
+    return !!this.games[gameId];
+  }
 }
 
 export default GameManager;