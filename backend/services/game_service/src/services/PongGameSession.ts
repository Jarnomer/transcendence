--- conflicted
+++ resolved
@@ -253,12 +253,8 @@
         : this.game.getGameState().players.player2;
 
       const paddleSpeed = this.game.getPaddleSpeed();
-<<<<<<< HEAD
-      const paddleHeight = this.game.getPaddleHeight(playerId === 'player1' ? 1 : 2);
+      const paddleHeight = this.game.getPaddleHeight(aiController.isPlayer1 ? 1 : 2);
       const powerUps = this.game.getPowerUps();
-=======
-      const paddleHeight = this.game.getPaddleHeight(aiController.isPlayer1 ? 1 : 2);
->>>>>>> 477017ee
 
       if (aiController.shouldUpdate(ball.dx)) {
         aiController.updateAIState(ball, aiPaddle, paddleHeight, paddleSpeed, powerUps);
