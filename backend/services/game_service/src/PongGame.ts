--- conflicted
+++ resolved
@@ -23,6 +23,8 @@
   private player1Id: string | null = null;
   private player2Id: string | null = null;
 
+  private readyState = new Map<string, boolean>();
+
   private readonly MAX_SCORE: number = 5;
 
   constructor() {
@@ -39,22 +41,39 @@
 
   addPlayer(playerId: string): void {
     if (!this.player1Id) {
+      console.log('Adding player1:', playerId);
       this.player1Id = playerId;
       this.gameState.players.player1.id = playerId;
-<<<<<<< HEAD
-    } else if (!this.player2Id) {
-      this.player2Id = playerId;
-      this.gameState.players.player2.id = playerId;
-=======
       this.readyState.set('player1', false);
     } else if (!this.player2Id) {
       this.player2Id = playerId;
       this.gameState.players.player2.id = playerId;
       this.readyState.set('player2', false);
->>>>>>> 0f35427c
     } else {
       throw new Error('Cannot add more than 2 players');
     }
+  }
+
+  setReadyState(playerId: string, state: boolean): void {
+    console.log('Setting ready state:', playerId, state);
+    console.log('player id', this.player1Id, this.player2Id);
+    if (playerId === this.player1Id) {
+      console.log('Setting player1 ready state:', state);
+      this.readyState.set('player1', state);
+    } else if (playerId === this.player2Id) {
+      console.log('Setting player2 ready state:', state);
+      this.readyState.set('player2', state);
+    }
+    if (this.areAllPlayersReady()) {
+      console.log('All players are ready!');
+      this.startCountdown();
+    } else {
+      console.log('Not all players are ready');
+    }
+  }
+
+  areAllPlayersReady(): boolean {
+    return Array.from(this.readyState.values()).every((val) => val);
   }
 
   getGameStatus(): GameStatus {
@@ -104,7 +123,15 @@
   }
 
   startCountdown(): void {
+    if (!this.areAllPlayersReady()) {
+      console.warn('Cannot start countdown — not all players are ready.');
+      return;
+    }
+    console.log('Starting countdown...');
     this.setGameStatus('countdown');
+    this.resetBall();
+    this.resetPaddles();
+
     setTimeout(() => {
       this.setGameStatus('playing');
       this.startGameLoop();
@@ -114,7 +141,6 @@
   startGameLoop(): void {
     // Prevent multiple intervals
     if (this.updateInterval) return;
-
     this.updateInterval = setInterval(() => {
       if (this.gameStatus === 'playing') {
         this.updateBall();
@@ -180,18 +206,14 @@
       if (players.player2.score >= this.MAX_SCORE) {
         this.stopGame();
       } else {
-        this.resetBall();
-        this.resetPaddles();
-        this.startCountdown();
+        this.setGameStatus('waiting');
       }
     } else if (ball.x + this.ballSize >= this.width) {
       players.player1.score++;
       if (players.player1.score >= this.MAX_SCORE) {
         this.stopGame();
       } else {
-        this.resetBall();
-        this.resetPaddles();
-        this.startCountdown();
+        this.setGameStatus('waiting');
       }
     }
   }
