--- conflicted
+++ resolved
@@ -17,13 +17,6 @@
 
   private readyState = new Map<string, boolean>();
 
-<<<<<<< HEAD
-  private readonly MAX_SCORE: number = 3;
-
-  private frameCount: number = 0;
-
-=======
->>>>>>> f22d64e4
   constructor(mode: string, difficulty: string) {
     this.mode = mode;
     this.difficulty = difficulty;
