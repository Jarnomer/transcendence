--- conflicted
+++ resolved
@@ -1,8 +1,4 @@
-<<<<<<< HEAD
 import { Ball, Player } from '@shared/types';
-=======
-import { Ball, Player } from '../../../../shared/gameTypes';
->>>>>>> ed371ba1
 
 export class AIController {
   private plannedMoves: ('up' | 'down' | null)[] = [];
@@ -17,17 +13,7 @@
     this.gameHeight = gameHeight;
   }
 
-<<<<<<< HEAD
-  updateAIState(
-    ball: Ball,
-    aiPaddle: Player,
-    gameHeight: number,
-    paddleHeight: number,
-    paddleSpeed: number
-  ): void {
-=======
   updateAIState(ball: Ball, aiPaddle: Player, paddleHeight: number, paddleSpeed: number): void {
->>>>>>> ed371ba1
     this.plannedMoves = [];
     const aiCenter = aiPaddle.y + paddleHeight / 2;
     const framesPerSecond = 60;
